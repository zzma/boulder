// Copyright 2014 ISRG.  All rights reserved
// This Source Code Form is subject to the terms of the Mozilla Public
// License, v. 2.0. If a copy of the MPL was not distributed with this
// file, You can obtain one at http://mozilla.org/MPL/2.0/.

package wfe

import (
	"bytes"
	"crypto/x509"
	"encoding/json"
	"fmt"
	"io/ioutil"
	"net"
	"net/http"
	"regexp"
	"strconv"
	"strings"
	"time"

	"github.com/letsencrypt/boulder/Godeps/_workspace/src/github.com/cactus/go-statsd-client/statsd"
	"github.com/letsencrypt/boulder/Godeps/_workspace/src/github.com/jmhodges/clock"
	jose "github.com/letsencrypt/boulder/Godeps/_workspace/src/github.com/letsencrypt/go-jose"
	"github.com/letsencrypt/boulder/core"
	blog "github.com/letsencrypt/boulder/log"
)

// Paths are the ACME-spec identified URL path-segments for various methods
const (
	DirectoryPath  = "/directory"
	NewRegPath     = "/acme/new-reg"
	RegPath        = "/acme/reg/"
	NewAuthzPath   = "/acme/new-authz"
	AuthzPath      = "/acme/authz/"
	ChallengePath  = "/acme/challenge/"
	NewCertPath    = "/acme/new-cert"
	CertPath       = "/acme/cert/"
	RevokeCertPath = "/acme/revoke-cert"
	TermsPath      = "/terms"
	IssuerPath     = "/acme/issuer-cert"
	BuildIDPath    = "/build"

	// StatusRateLimited is not in net/http
	StatusRateLimited = 429
)

// WebFrontEndImpl provides all the logic for Boulder's web-facing interface,
// i.e., ACME.  Its members configure the paths for various ACME functions,
// plus a few other data items used in ACME.  Its methods are primarily handlers
// for HTTPS requests for the various ACME functions.
type WebFrontEndImpl struct {
	RA    core.RegistrationAuthority
	SA    core.StorageGetter
	stats statsd.Statter
	log   *blog.AuditLogger
	clk   clock.Clock

	// URL configuration parameters
	BaseURL       string
	NewReg        string
	RegBase       string
	NewAuthz      string
	AuthzBase     string
	ChallengeBase string
	NewCert       string
	CertBase      string

	// JSON encoded endpoint directory
	DirectoryJSON []byte

	// Issuer certificate (DER) for /acme/issuer-cert
	IssuerCert []byte

	// URL to the current subscriber agreement (should contain some version identifier)
	SubscriberAgreementURL string

	// Register of anti-replay nonces
	nonceService core.NonceService

	// Cache settings
	CertCacheDuration           time.Duration
	CertNoCacheExpirationWindow time.Duration
	IndexCacheDuration          time.Duration
	IssuerCacheDuration         time.Duration

	// CORS settings
	AllowOrigins []string

	// Graceful shutdown settings
	ShutdownStopTimeout time.Duration
	ShutdownKillTimeout time.Duration
}

func statusCodeFromError(err interface{}) int {
	// Populate these as needed.  We probably should trim the error list in util.go
	switch err.(type) {
	case core.MalformedRequestError:
		return http.StatusBadRequest
	case core.NotSupportedError:
		return http.StatusNotImplemented
	case core.SyntaxError:
		return http.StatusBadRequest
	case core.UnauthorizedError:
		return http.StatusForbidden
	case core.NotFoundError:
		return http.StatusNotFound
	case core.LengthRequiredError:
		return http.StatusLengthRequired
	case core.SignatureValidationError:
		return http.StatusBadRequest
	case core.InternalServerError:
		return http.StatusInternalServerError
	case core.RateLimitedError:
		return StatusRateLimited
	default:
		return http.StatusInternalServerError
	}
}

// NewWebFrontEndImpl constructs a web service for Boulder
func NewWebFrontEndImpl(stats statsd.Statter, clk clock.Clock) (WebFrontEndImpl, error) {
	logger := blog.GetAuditLogger()
	logger.Notice("Web Front End Starting")

	nonceService, err := core.NewNonceService()
	if err != nil {
		return WebFrontEndImpl{}, err
	}

	return WebFrontEndImpl{
		log:          logger,
		clk:          clk,
		nonceService: nonceService,
		stats:        stats,
	}, nil
}

// BodylessResponseWriter wraps http.ResponseWriter, discarding
// anything written to the body.
type BodylessResponseWriter struct {
	http.ResponseWriter
}

func (mrw BodylessResponseWriter) Write(buf []byte) (int, error) {
	return len(buf), nil
}

// HandleFunc registers a handler at the given path. It's
// http.HandleFunc(), but with a wrapper around the handler that
// provides some generic per-request functionality:
//
// * Set a Replay-Nonce header.
//
// * Respond to OPTIONS requests, including CORS preflight requests.
//
// * Respond http.StatusMethodNotAllowed for HTTP methods other than
// those listed.
//
// * Set CORS headers when responding to CORS "actual" requests.
//
// * Never send a body in response to a HEAD request. Anything
// written by the handler will be discarded if the method is HEAD.
// Also, all handlers that accept GET automatically accept HEAD.
func (wfe *WebFrontEndImpl) HandleFunc(mux *http.ServeMux, pattern string, h wfeHandlerFunc, methods ...string) {
	methodsMap := make(map[string]bool)
	for _, m := range methods {
		methodsMap[m] = true
	}
	if methodsMap["GET"] && !methodsMap["HEAD"] {
		// Allow HEAD for any resource that allows GET
		methods = append(methods, "HEAD")
		methodsMap["HEAD"] = true
	}
	methodsStr := strings.Join(methods, ", ")
	mux.Handle(pattern, &wfeTopHandler{
		log: wfe.log,
		clk: clock.Default(),
		h: wfeHandlerFunc(func(e *requestEvent, response http.ResponseWriter, request *http.Request) {
			// We do not propagate errors here, because (1) they should be
			// transient, and (2) they fail closed.
			nonce, err := wfe.nonceService.Nonce()
			if err == nil {
				response.Header().Set("Replay-Nonce", nonce)
			}

			switch request.Method {
			case "HEAD":
				// Whether or not we're sending a 405 error,
				// we should comply with HTTP spec by not
				// sending a body.
				response = BodylessResponseWriter{response}
			case "OPTIONS":
				wfe.Options(response, request, methodsStr, methodsMap)
				return
			}

			if !methodsMap[request.Method] {
				msg := "Method not allowed"
				e.AddError(msg)
				response.Header().Set("Allow", methodsStr)
				wfe.sendError(response, msg, request.Method, http.StatusMethodNotAllowed)
				return
			}

			wfe.setCORSHeaders(response, request, "")

			// Call the wrapped handler.
			h(e, response, request)
		}),
	})
}

// Handler returns an http.Handler that uses various functions for
// various ACME-specified paths.
func (wfe *WebFrontEndImpl) Handler() (http.Handler, error) {
	wfe.NewReg = wfe.BaseURL + NewRegPath
	wfe.RegBase = wfe.BaseURL + RegPath
	wfe.NewAuthz = wfe.BaseURL + NewAuthzPath
	wfe.AuthzBase = wfe.BaseURL + AuthzPath
	wfe.ChallengeBase = wfe.BaseURL + ChallengePath
	wfe.NewCert = wfe.BaseURL + NewCertPath
	wfe.CertBase = wfe.BaseURL + CertPath

	// Only generate directory once
	directory := map[string]string{
		"new-reg":     wfe.NewReg,
		"new-authz":   wfe.NewAuthz,
		"new-cert":    wfe.NewCert,
		"revoke-cert": wfe.BaseURL + RevokeCertPath,
	}
	directoryJSON, err := json.Marshal(directory)
	if err != nil {
		return nil, err
	}
	wfe.DirectoryJSON = directoryJSON

	m := http.NewServeMux()
	wfe.HandleFunc(m, DirectoryPath, wfe.Directory, "GET")
	wfe.HandleFunc(m, NewRegPath, wfe.NewRegistration, "POST")
	wfe.HandleFunc(m, NewAuthzPath, wfe.NewAuthorization, "POST")
	wfe.HandleFunc(m, NewCertPath, wfe.NewCertificate, "POST")
	wfe.HandleFunc(m, RegPath, wfe.Registration, "POST")
	wfe.HandleFunc(m, AuthzPath, wfe.Authorization, "GET")
	wfe.HandleFunc(m, ChallengePath, wfe.Challenge, "GET", "POST")
	wfe.HandleFunc(m, CertPath, wfe.Certificate, "GET")
	wfe.HandleFunc(m, RevokeCertPath, wfe.RevokeCertificate, "POST")
	wfe.HandleFunc(m, TermsPath, wfe.Terms, "GET")
	wfe.HandleFunc(m, IssuerPath, wfe.Issuer, "GET")
	wfe.HandleFunc(m, BuildIDPath, wfe.BuildID, "GET")
	// We don't use our special HandleFunc for "/" because it matches everything,
	// meaning we can wind up returning 405 when we mean to return 404. See
	// https://github.com/letsencrypt/boulder/issues/717
	m.Handle("/", &wfeTopHandler{
		log: wfe.log,
		clk: clock.Default(),
		h:   wfeHandlerFunc(wfe.Index),
	})
	return m, nil
}

// Method implementations

// Index serves a simple identification page. It is not part of the ACME spec.
func (wfe *WebFrontEndImpl) Index(logEvent *requestEvent, response http.ResponseWriter, request *http.Request) {
	// http://golang.org/pkg/net/http/#example_ServeMux_Handle
	// The "/" pattern matches everything, so we need to check
	// that we're at the root here.
	if request.URL.Path != "/" {
		logEvent.AddError("Resource not found")
		http.NotFound(response, request)
		response.Header().Set("Content-Type", "application/problem+json")
		return
	}

	if request.Method != "GET" {
		logEvent.AddError("Bad method")
		response.Header().Set("Allow", "GET")
		response.WriteHeader(http.StatusMethodNotAllowed)
		return
	}

	response.Header().Set("Content-Type", "text/html")
	response.Write([]byte(fmt.Sprintf(`<html>
		<body>
			This is an <a href="https://github.com/letsencrypt/acme-spec/">ACME</a>
			Certificate Authority running <a href="https://github.com/letsencrypt/boulder">Boulder</a>.
			JSON directory is available at <a href="%s">%s</a>.
		</body>
	</html>
	`, DirectoryPath, DirectoryPath)))
	addCacheHeader(response, wfe.IndexCacheDuration.Seconds())
}

func addNoCacheHeader(w http.ResponseWriter) {
	w.Header().Add("Cache-Control", "public, max-age=0, no-cache")
}

func addCacheHeader(w http.ResponseWriter, age float64) {
	w.Header().Add("Cache-Control", fmt.Sprintf("public, max-age=%.f", age))
}

// Directory is an HTTP request handler that simply provides the directory
// object stored in the WFE's DirectoryJSON member.
func (wfe *WebFrontEndImpl) Directory(e *requestEvent, response http.ResponseWriter, request *http.Request) {
	response.Header().Set("Content-Type", "application/json")
	response.Write(wfe.DirectoryJSON)
}

// The ID is always the last slash-separated token in the path
func parseIDFromPath(path string) string {
	re := regexp.MustCompile("^.*/")
	return re.ReplaceAllString(path, "")
}

const (
	unknownKey   = "No registration exists matching provided key"
	malformedJWS = "Unable to read/verify body"
)

// verifyPOST reads and parses the request body, looks up the Registration
// corresponding to its JWK, verifies the JWS signature, checks that the
// resource field is present and correct in the JWS protected header, and
// returns the JWS payload bytes, the key used to verify, and the corresponding
// Registration (or error).  If regCheck is false, verifyPOST will still try to
// look up a registration object, and will return it if found. However, if no
// registration object is found, verifyPOST will attempt to verify the JWS using
// the key in the JWS headers, and return the key plus a dummy registration if
// successful. If a caller passes regCheck = false, it should plan on validating
// the key itself.  verifyPOST also appends its errors to requestEvent.Errors so
// code calling it does not need to if they imediately return a response to the
// user.
func (wfe *WebFrontEndImpl) verifyPOST(e *requestEvent, request *http.Request, regCheck bool, resource core.AcmeResource) ([]byte, *jose.JsonWebKey, core.Registration, error) {
	var err error
	// TODO: We should return a pointer to a registration, which can be nil,
	// rather the a registration value with a sentinel value.
	// https://github.com/letsencrypt/boulder/issues/877
	reg := core.Registration{ID: 0}

	if _, ok := request.Header["Content-Length"]; !ok {
		err = core.LengthRequiredError("Content-Length header is required for POST.")
		wfe.stats.Inc("WFE.HTTP.ClientErrors.LengthRequiredError", 1, 1.0)
		e.AddError("missing Content-Length header on POST")
		return nil, nil, reg, err
	}

	// Read body
	if request.Body == nil {
		err = core.MalformedRequestError("No body on POST")
		wfe.stats.Inc("WFE.Errors.NoPOSTBody", 1, 1.0)
		e.AddError("no body on POST")
		return nil, nil, reg, err
	}

	bodyBytes, err := ioutil.ReadAll(request.Body)
	if err != nil {
		err = core.InternalServerError("unable to read request body")
		wfe.stats.Inc("WFE.Errors.UnableToReadRequestBody", 1, 1.0)
		e.AddError("unable to read request body")
		return nil, nil, reg, err
	}

	body := string(bodyBytes)
	// Parse as JWS
	parsedJws, err := jose.ParseSigned(body)
	if err != nil {
		puberr := core.SignatureValidationError("Parse error reading JWS")
		wfe.stats.Inc("WFE.Errors.UnableToParseJWS", 1, 1.0)
		e.AddError("could not JSON parse body into JWS: %s", err)
		return nil, nil, reg, puberr
	}

	// Verify JWS
	// NOTE: It might seem insecure for the WFE to be trusted to verify
	// client requests, i.e., that the verification should be done at the
	// RA.  However the WFE is the RA's only view of the outside world
	// *anyway*, so it could always lie about what key was used by faking
	// the signature itself.
	if len(parsedJws.Signatures) > 1 {
		err = core.SignatureValidationError("Too many signatures in POST body")
		wfe.stats.Inc("WFE.Errors.TooManyJWSSignaturesInPOST", 1, 1.0)
		e.AddError("too many signatures in POST body: %d", len(parsedJws.Signatures))
		return nil, nil, reg, err
	}
	if len(parsedJws.Signatures) == 0 {
		err = core.SignatureValidationError("POST JWS not signed")
		wfe.stats.Inc("WFE.Errors.JWSNotSignedInPOST", 1, 1.0)
		e.AddError("no signatures in POST body")
		return nil, nil, reg, err
	}
	submittedKey := parsedJws.Signatures[0].Header.JsonWebKey
	if submittedKey == nil {
		err = core.SignatureValidationError("No JWK in JWS header")
		wfe.stats.Inc("WFE.Errors.NoJWKInJWSSignatureHeader", 1, 1.0)
		e.AddError("no JWK in JWS signature header in POST body")
		return nil, nil, reg, err
	}

	var key *jose.JsonWebKey
	reg, err = wfe.SA.GetRegistrationByKey(*submittedKey)
	// Special case: If no registration was found, but regCheck is false, use an
	// empty registration and the submitted key. The caller is expected to do some
	// validation on the returned key.
	if _, ok := err.(core.NoSuchRegistrationError); ok && !regCheck {
		// When looking up keys from the registrations DB, we can be confident they
		// are "good". But when we are verifying against any submitted key, we want
		// to check its quality before doing the verify.
		if err = core.GoodKey(submittedKey.Key); err != nil {
			wfe.stats.Inc("WFE.Errors.JWKRejectedByGoodKey", 1, 1.0)
			e.AddError("JWK in request was rejected by GoodKey: %s", err)
			return nil, nil, reg, err
		}
		key = submittedKey
	} else if err != nil {
		// For all other errors, or if regCheck is true, return error immediately.
		wfe.stats.Inc("WFE.Errors.UnableToGetRegistrationByKey", 1, 1.0)
		e.AddError("unable to fetch registration by the given JWK: %s", err)
		return nil, nil, reg, err
	} else {
		// If the lookup was successful, use that key.
		key = &reg.Key
		e.Requester = reg.ID
		e.Contacts = reg.Contact
	}

	payload, header, err := parsedJws.Verify(key)
	if err != nil {
		puberr := core.SignatureValidationError("JWS verification error")
		wfe.stats.Inc("WFE.Errors.JWSVerificationFailed", 1, 1.0)
		n := len(body)
		if n > 100 {
			n = 100
		}
		e.AddError("verification of JWS with the JWK failed: %v; body: %s", err, body[:n])
		return nil, nil, reg, puberr
	}

	// Check that the request has a known anti-replay nonce
	// i.e., Nonce is in protected header and
	if err != nil || len(header.Nonce) == 0 {
		wfe.stats.Inc("WFE.Errors.JWSMissingNonce", 1, 1.0)
		e.AddError("JWS is missing an anti-replay nonce")
		err = core.SignatureValidationError("JWS has no anti-replay nonce")
		return nil, nil, reg, err
	} else if !wfe.nonceService.Valid(header.Nonce) {
		wfe.stats.Inc("WFE.Errors.JWSInvalidNonce", 1, 1.0)
		e.AddError("JWS has an invalid anti-replay nonce")
		err = core.SignatureValidationError(fmt.Sprintf("JWS has invalid anti-replay nonce"))
		return nil, nil, reg, err
	}

	// Check that the "resource" field is present and has the correct value
	var parsedRequest struct {
		Resource string `json:"resource"`
	}
	err = json.Unmarshal([]byte(payload), &parsedRequest)
	if err != nil {
		wfe.stats.Inc("WFE.Errors.UnparsableJWSPayload", 1, 1.0)
		e.AddError("unable to JSON parse resource from JWS payload: %s", err)
		puberr := core.SignatureValidationError("Request payload did not parse as JSON")
		return nil, nil, reg, puberr
	}
	if parsedRequest.Resource == "" {
		wfe.stats.Inc("WFE.Errors.NoResourceInJWSPayload", 1, 1.0)
		e.AddError("JWS request payload does not specifiy a resource")
		err = core.MalformedRequestError("Request payload does not specify a resource")
		return nil, nil, reg, err
	} else if resource != core.AcmeResource(parsedRequest.Resource) {
		wfe.stats.Inc("WFE.Errors.MismatchedResourceInJWSPayload", 1, 1.0)
		e.AddError("JWS request payload does not match resource")
		err = core.MalformedRequestError(fmt.Sprintf("JWS resource payload does not match the HTTP resource: %s != %s", parsedRequest.Resource, resource))
		return nil, nil, reg, err
	}

	return []byte(payload), key, reg, nil
}

// Notify the client of an error condition and log it for audit purposes.
func (wfe *WebFrontEndImpl) sendError(response http.ResponseWriter, msg string, detail interface{}, code int) {
	problem := core.ProblemDetails{Detail: msg}
	switch code {
	case http.StatusPreconditionFailed:
		fallthrough
	case http.StatusForbidden:
		problem.Type = core.UnauthorizedProblem
	case http.StatusConflict:
		fallthrough
	case http.StatusMethodNotAllowed:
		fallthrough
	case http.StatusNotFound:
		fallthrough
	case http.StatusBadRequest:
		fallthrough
	case http.StatusLengthRequired:
		problem.Type = core.MalformedProblem
	case StatusRateLimited:
		problem.Type = core.RateLimitedProblem
	default: // Either http.StatusInternalServerError or an unexpected code
		problem.Type = core.ServerInternalProblem
	}

	// Only audit log internal errors so users cannot purposefully cause
	// auditable events.
	if problem.Type == core.ServerInternalProblem {
		// AUDIT[ Error Conditions ] 9cc4d537-8534-4970-8665-4b382abe82f3
		wfe.log.Audit(fmt.Sprintf("Internal error - %s - %s", msg, detail))
	} else if statusCodeFromError(detail) != http.StatusInternalServerError {
		// If not an internal error and problem is a custom error type
		problem.Detail += fmt.Sprintf(" :: %s", detail)
	}

	problemDoc, err := json.Marshal(problem)
	if err != nil {
		// AUDIT[ Error Conditions ] 9cc4d537-8534-4970-8665-4b382abe82f3
		wfe.log.Audit(fmt.Sprintf("Could not marshal error message: %s - %+v", err, problem))
		problemDoc = []byte("{\"detail\": \"Problem marshalling error message.\"}")
	}

	// Paraphrased from
	// https://golang.org/src/net/http/server.go#L1272
	response.Header().Set("Content-Type", "application/problem+json")
	response.WriteHeader(code)
	response.Write(problemDoc)

	wfe.stats.Inc(fmt.Sprintf("WFE.HTTP.ErrorCodes.%d", code), 1, 1.0)
	problemSegments := strings.Split(string(problem.Type), ":")
	if len(problemSegments) > 0 {
		wfe.stats.Inc(fmt.Sprintf("WFE.HTTP.ProblemTypes.%s", problemSegments[len(problemSegments)-1]), 1, 1.0)
	}
}

func link(url, relation string) string {
	return fmt.Sprintf("<%s>;rel=\"%s\"", url, relation)
}

// NewRegistration is used by clients to submit a new registration/account
func (wfe *WebFrontEndImpl) NewRegistration(logEvent *requestEvent, response http.ResponseWriter, request *http.Request) {

	body, key, _, err := wfe.verifyPOST(logEvent, request, false, core.ResourceNewReg)
	if err != nil {
		// verifyPOST handles its own setting of logEvent.Errors
		wfe.sendError(response, malformedJWS, err, statusCodeFromError(err))
		return
	}

	if existingReg, err := wfe.SA.GetRegistrationByKey(*key); err == nil {
		logEvent.AddError("Registration key is already in use")
		response.Header().Set("Location", fmt.Sprintf("%s%d", wfe.RegBase, existingReg.ID))
		wfe.sendError(response, "Registration key is already in use", nil, http.StatusConflict)
		return
	}

	var init core.Registration
	err = json.Unmarshal(body, &init)
	if err != nil {
		logEvent.AddError("unable to unmarshal Registration: %s", err)
		wfe.sendError(response, "Error unmarshaling JSON", err, http.StatusBadRequest)
		return
	}
	if len(init.Agreement) > 0 && init.Agreement != wfe.SubscriberAgreementURL {
		msg := fmt.Sprintf("Provided agreement URL [%s] does not match current agreement URL [%s]", init.Agreement, wfe.SubscriberAgreementURL)
		logEvent.AddError(msg)
		wfe.sendError(response, msg, nil, http.StatusBadRequest)
		return
	}
	init.Key = *key
	init.InitialIP = net.ParseIP(request.Header.Get("X-Real-IP"))
	if init.InitialIP == nil {
		host, _, err := net.SplitHostPort(request.RemoteAddr)
		if err == nil {
			init.InitialIP = net.ParseIP(host)
		} else {
			logEvent.AddError("Couldn't parse RemoteAddr: %s", request.RemoteAddr)
			wfe.sendError(response, "couldn't parse the remote (that is, the client's) address", nil, http.StatusInternalServerError)
			return
		}
	}

	reg, err := wfe.RA.NewRegistration(init)
	if err != nil {
		logEvent.AddError("unable to create new registration: %s", err)
		wfe.sendError(response, "Error creating new registration", err, statusCodeFromError(err))
		return
	}
	logEvent.Requester = reg.ID
	logEvent.Contacts = reg.Contact

	// Use an explicitly typed variable. Otherwise `go vet' incorrectly complains
	// that reg.ID is a string being passed to %d.
	regURL := fmt.Sprintf("%s%d", wfe.RegBase, reg.ID)
	responseBody, err := json.Marshal(reg)
	if err != nil {
		logEvent.AddError("unable to marsh registration: %s", err)
		// StatusInternalServerError because we just created this registration, it should be OK.
		wfe.sendError(response, "Error marshaling registration", err, http.StatusInternalServerError)
		return
	}

	response.Header().Add("Location", regURL)
	response.Header().Set("Content-Type", "application/json")
	response.Header().Add("Link", link(wfe.NewAuthz, "next"))
	if len(wfe.SubscriberAgreementURL) > 0 {
		response.Header().Add("Link", link(wfe.SubscriberAgreementURL, "terms-of-service"))
	}

	response.WriteHeader(http.StatusCreated)
	response.Write(responseBody)
}

// NewAuthorization is used by clients to submit a new ID Authorization
func (wfe *WebFrontEndImpl) NewAuthorization(logEvent *requestEvent, response http.ResponseWriter, request *http.Request) {
	body, _, currReg, err := wfe.verifyPOST(logEvent, request, true, core.ResourceNewAuthz)
	if err != nil {
		// verifyPOST handles its own setting of logEvent.Errors
		respMsg := malformedJWS
		respCode := statusCodeFromError(err)
		if _, ok := err.(core.NoSuchRegistrationError); ok {
			respMsg = unknownKey
			respCode = http.StatusForbidden
		}
		wfe.sendError(response, respMsg, err, respCode)
		return
	}
	// Any version of the agreement is acceptable here. Version match is enforced in
	// wfe.Registration when agreeing the first time. Agreement updates happen
	// by mailing subscribers and don't require a registration update.
	if currReg.Agreement == "" {
		logEvent.AddError("Must agree to subscriber agreement before any further actions")
		wfe.sendError(response, "Must agree to subscriber agreement before any further actions", nil, http.StatusForbidden)
		return
	}

	var init core.Authorization
	if err = json.Unmarshal(body, &init); err != nil {
		logEvent.AddError("unable to JSON unmarshal Authorization: %s", err)
		wfe.sendError(response, "Error unmarshaling JSON", err, http.StatusBadRequest)
		return
	}
	logEvent.Extra["Identifier"] = init.Identifier

	// Create new authz and return
	authz, err := wfe.RA.NewAuthorization(init, currReg.ID)
	if err != nil {
		logEvent.AddError("unable to create new authz: %s", err)
		wfe.sendError(response, "Error creating new authz", err, statusCodeFromError(err))
		return
	}
	logEvent.Extra["AuthzID"] = authz.ID

	// Make a URL for this authz, then blow away the ID and RegID before serializing
	authzURL := wfe.AuthzBase + string(authz.ID)
	wfe.prepAuthorizationForDisplay(&authz)
	responseBody, err := json.Marshal(authz)
	if err != nil {
		logEvent.AddError("unable to marshal authz: %s", err)
		// StatusInternalServerError because we generated the authz, it should be OK
		wfe.sendError(response, "Error marshaling authz", err, http.StatusInternalServerError)
		return
	}

	response.Header().Add("Location", authzURL)
	response.Header().Add("Link", link(wfe.NewCert, "next"))
	response.Header().Set("Content-Type", "application/json")
	response.WriteHeader(http.StatusCreated)
	if _, err = response.Write(responseBody); err != nil {
		logEvent.AddError(err.Error())
		wfe.log.Warning(fmt.Sprintf("Could not write response: %s", err))
	}
}

// RevokeCertificate is used by clients to request the revocation of a cert.
func (wfe *WebFrontEndImpl) RevokeCertificate(logEvent *requestEvent, response http.ResponseWriter, request *http.Request) {

	// We don't ask verifyPOST to verify there is a correponding registration,
	// because anyone with the right private key can revoke a certificate.
	body, requestKey, registration, err := wfe.verifyPOST(logEvent, request, false, core.ResourceRevokeCert)
	if err != nil {
		// verifyPOST handles its own setting of logEvent.Errors
		wfe.sendError(response, malformedJWS, err, statusCodeFromError(err))
		return
	}

	type RevokeRequest struct {
		CertificateDER core.JSONBuffer `json:"certificate"`
	}
	var revokeRequest RevokeRequest
	if err = json.Unmarshal(body, &revokeRequest); err != nil {
		logEvent.AddError("unable to JSON unmarshal RevokeRequest: %s", err)
		wfe.log.Debug(fmt.Sprintf("Couldn't unmarshal in revoke request %s", string(body)))
		wfe.sendError(response, "Unable to read/verify body", err, http.StatusBadRequest)
		return
	}
	providedCert, err := x509.ParseCertificate(revokeRequest.CertificateDER)
	if err != nil {
		logEvent.AddError("unable to parse revoke certificate DER: %s", err)
		wfe.log.Debug("Couldn't parse cert in revoke request.")
		wfe.sendError(response, "Unable to read/verify body", err, http.StatusBadRequest)
		return
	}

	serial := core.SerialToString(providedCert.SerialNumber)
	logEvent.Extra["ProvidedCertificateSerial"] = serial
	cert, err := wfe.SA.GetCertificate(serial)
	if err != nil || !bytes.Equal(cert.DER, revokeRequest.CertificateDER) {
		wfe.sendError(response, "No such certificate", err, http.StatusNotFound)
		return
	}
	parsedCertificate, err := x509.ParseCertificate(cert.DER)
	if err != nil {
		logEvent.AddError("unable to parse certificate DER: %s", err)
		// InternalServerError because this is a failure to decode from our DB.
		wfe.sendError(response, "Invalid certificate", err, http.StatusInternalServerError)
		return
	}
	logEvent.Extra["RetrievedCertificateSerial"] = core.SerialToString(parsedCertificate.SerialNumber)
	logEvent.Extra["RetrievedCertificateDNSNames"] = parsedCertificate.DNSNames
	logEvent.Extra["RetrievedCertificateEmailAddresses"] = parsedCertificate.EmailAddresses
	logEvent.Extra["RetrievedCertificateIPAddresses"] = parsedCertificate.IPAddresses

	certStatus, err := wfe.SA.GetCertificateStatus(serial)
	if err != nil {
		logEvent.AddError("unable to get certificate status: %s", err)
		wfe.sendError(response, "Certificate status not yet available", err, http.StatusNotFound)
		return
	}
	logEvent.Extra["CertificateStatus"] = certStatus.Status

	if certStatus.Status == core.OCSPStatusRevoked {
		logEvent.AddError("Certificate already revoked: %#v", serial)
		wfe.sendError(response, "Certificate already revoked", "", http.StatusConflict)
		return
	}

	// TODO: Implement method of revocation by authorizations on account.
	if !(core.KeyDigestEquals(requestKey, parsedCertificate.PublicKey) ||
		registration.ID == cert.RegistrationID) {
		logEvent.AddError("Revocation request must be signed by private key of cert to be revoked, or by the account key of the account that issued it.")
		wfe.sendError(response,
			"Revocation request must be signed by private key of cert to be revoked, or by the account key of the account that issued it.",
			requestKey,
			http.StatusForbidden)
		return
	}

	// Use revocation code 0, meaning "unspecified"
	err = wfe.RA.RevokeCertificateWithReg(*parsedCertificate, 0, registration.ID)
	if err != nil {
		logEvent.AddError("failed to revoke certificate: %s", err)
		wfe.sendError(response, "Failed to revoke certificate", err, statusCodeFromError(err))
	} else {
		wfe.log.Debug(fmt.Sprintf("Revoked %v", serial))
		response.WriteHeader(http.StatusOK)
	}
}

func (wfe *WebFrontEndImpl) logCsr(request *http.Request, cr core.CertificateRequest, registration core.Registration) {
	var csrLog = struct {
		ClientAddr   string
		CsrBase64    []byte
		Registration core.Registration
	}{
		ClientAddr:   getClientAddr(request),
		CsrBase64:    cr.Bytes,
		Registration: registration,
	}
	wfe.log.AuditObject("Certificate request", csrLog)
}

// NewCertificate is used by clients to request the issuance of a cert for an
// authorized identifier.
func (wfe *WebFrontEndImpl) NewCertificate(logEvent *requestEvent, response http.ResponseWriter, request *http.Request) {
	body, _, reg, err := wfe.verifyPOST(logEvent, request, true, core.ResourceNewCert)
	if err != nil {
		// verifyPOST handles its own setting of logEvent.Errors
		respMsg := malformedJWS
		respCode := statusCodeFromError(err)
		if _, ok := err.(core.NoSuchRegistrationError); ok {
			respMsg = unknownKey
			respCode = http.StatusForbidden
		}
		wfe.sendError(response, respMsg, err, respCode)
		return
	}
	// Any version of the agreement is acceptable here. Version match is enforced in
	// wfe.Registration when agreeing the first time. Agreement updates happen
	// by mailing subscribers and don't require a registration update.
	if reg.Agreement == "" {
		logEvent.AddError("Must agree to subscriber agreement before any further actions")
		wfe.sendError(response, "Must agree to subscriber agreement before any further actions", nil, http.StatusForbidden)
		return
	}

	var certificateRequest core.CertificateRequest
	if err = json.Unmarshal(body, &certificateRequest); err != nil {
		logEvent.AddError("unable to JSON unmarshal CertificateRequest: %s", err)
		wfe.sendError(response, "Error unmarshaling certificate request", err, http.StatusBadRequest)
		return
	}
	wfe.logCsr(request, certificateRequest, reg)
	// Check that the key in the CSR is good. This will also be checked in the CA
	// component, but we want to discard CSRs with bad keys as early as possible
	// because (a) it's an easy check and we can save unnecessary requests and
	// bytes on the wire, and (b) the CA logs all rejections as audit events, but
	// a bad key from the client is just a malformed request and doesn't need to
	// be audited.
	if err = core.GoodKey(certificateRequest.CSR.PublicKey); err != nil {
		logEvent.AddError("CSR public key failed GoodKey: %s", err)
		wfe.sendError(response, "Invalid key in certificate request", err, http.StatusBadRequest)
		return
	}
	logEvent.Extra["CSRDNSNames"] = certificateRequest.CSR.DNSNames
	logEvent.Extra["CSREmailAddresses"] = certificateRequest.CSR.EmailAddresses
	logEvent.Extra["CSRIPAddresses"] = certificateRequest.CSR.IPAddresses

	// Create new certificate and return
	// TODO IMPORTANT: The RA trusts the WFE to provide the correct key. If the
	// WFE is compromised, *and* the attacker knows the public key of an account
	// authorized for target site, they could cause issuance for that site by
	// lying to the RA. We should probably pass a copy of the whole rquest to the
	// RA for secondary validation.
	cert, err := wfe.RA.NewCertificate(certificateRequest, reg.ID)
	if err != nil {
		logEvent.AddError("unable to create new cert: %s", err)
		wfe.sendError(response, "Error creating new cert", err, statusCodeFromError(err))
		return
	}

	// Make a URL for this certificate.
	// We use only the sequential part of the serial number, because it should
	// uniquely identify the certificate, and this makes it easy for anybody to
	// enumerate and mirror our certificates.
	parsedCertificate, err := x509.ParseCertificate([]byte(cert.DER))
	if err != nil {
		logEvent.AddError("unable to parse certificate: %s", err)
		wfe.sendError(response,
			"Error creating new cert", err,
			http.StatusBadRequest)
		return
	}
	serial := parsedCertificate.SerialNumber
	certURL := wfe.CertBase + core.SerialToString(serial)

	// TODO Content negotiation
	response.Header().Add("Location", certURL)
	response.Header().Add("Link", link(wfe.BaseURL+IssuerPath, "up"))
	response.Header().Set("Content-Type", "application/pkix-cert")
	response.WriteHeader(http.StatusCreated)
	if _, err = response.Write(cert.DER); err != nil {
		logEvent.AddError(err.Error())
		wfe.log.Warning(fmt.Sprintf("Could not write response: %s", err))
	}
}

// Challenge handles POST requests to challenge URLs.  Such requests are clients'
// responses to the server's challenges.
func (wfe *WebFrontEndImpl) Challenge(
	logEvent *requestEvent,
	response http.ResponseWriter,
	request *http.Request) {

	notFound := func() {
		wfe.sendError(response, "No such registration", request.URL.Path, http.StatusNotFound)
	}

	// Challenge URIs are of the form /acme/challenge/<auth id>/<challenge id>.
	// Here we parse out the id components. TODO: Use a better tool to parse out
	// URL structure: https://github.com/letsencrypt/boulder/issues/437
	slug := strings.Split(request.URL.Path[len(ChallengePath):], "/")
	if len(slug) != 2 {
		notFound()
		return
	}
	authorizationID := slug[0]
	challengeID, err := strconv.ParseInt(slug[1], 10, 64)
	if err != nil {
		notFound()
		return
	}
	logEvent.Extra["AuthorizationID"] = authorizationID
	logEvent.Extra["ChallengeID"] = challengeID

	authz, err := wfe.SA.GetAuthorization(authorizationID)
	if err != nil {
		notFound()
		return
	}

	// After expiring, challenges are inaccessible
	if authz.Expires == nil || authz.Expires.Before(wfe.clk.Now()) {
		logEvent.Error = fmt.Sprintf("Authorization %v expired in the past (%v)", authz.ID, *authz.Expires)
		wfe.sendError(response, "Expired authorization", logEvent.Error, http.StatusNotFound)
		return
	}

	// Check that the requested challenge exists within the authorization
	challengeIndex := authz.FindChallenge(challengeID)
	if challengeIndex == -1 {
		notFound()
		return
	}
	challenge := authz.Challenges[challengeIndex]

	logEvent.Extra["ChallengeType"] = challenge.Type
	logEvent.Extra["AuthorizationRegistrationID"] = authz.RegistrationID
	logEvent.Extra["AuthorizationIdentifier"] = authz.Identifier
	logEvent.Extra["AuthorizationStatus"] = authz.Status
	logEvent.Extra["AuthorizationExpires"] = authz.Expires

	switch request.Method {
	case "GET", "HEAD":
		wfe.getChallenge(response, request, authz, &challenge, logEvent)

	case "POST":
		wfe.postChallenge(response, request, authz, challengeIndex, logEvent)
	}
}

// prepChallengeForDisplay takes a core.Challenge and prepares it for display to
// the client by filling in its URI field and clearing its AccountKey and ID
// fields.
// TODO: Come up with a cleaner way to do this.
// https://github.com/letsencrypt/boulder/issues/761
func (wfe *WebFrontEndImpl) prepChallengeForDisplay(authz core.Authorization, challenge *core.Challenge) {
	challenge.URI = fmt.Sprintf("%s%s/%d", wfe.ChallengeBase, authz.ID, challenge.ID)
	challenge.AccountKey = nil
	// 0 is considered "empty" for the purpose of the JSON omitempty tag.
	challenge.ID = 0
}

// prepAuthorizationForDisplay takes a core.Authorization and prepares it for
// display to the client by clearing its ID and RegistrationID fields, and
// preparing all its challenges.
func (wfe *WebFrontEndImpl) prepAuthorizationForDisplay(authz *core.Authorization) {
	for i := range authz.Challenges {
		wfe.prepChallengeForDisplay(*authz, &authz.Challenges[i])
	}
	authz.ID = ""
	authz.RegistrationID = 0
}

func (wfe *WebFrontEndImpl) getChallenge(
	response http.ResponseWriter,
	request *http.Request,
	authz core.Authorization,
	challenge *core.Challenge,
	logEvent *requestEvent) {

	wfe.prepChallengeForDisplay(authz, challenge)

	jsonReply, err := json.Marshal(challenge)
	if err != nil {
		logEvent.AddError("unable to marshal challenge: %s", err)
		// InternalServerError because this is a failure to decode data passed in
		// by the caller, which got it from the DB.
		wfe.sendError(response, "Failed to marshal challenge", err, http.StatusInternalServerError)
		return
	}

	authzURL := wfe.AuthzBase + string(authz.ID)
	response.Header().Add("Location", challenge.URI)
	response.Header().Set("Content-Type", "application/json")
	response.Header().Add("Link", link(authzURL, "up"))
	response.WriteHeader(http.StatusAccepted)
	if _, err := response.Write(jsonReply); err != nil {
		wfe.log.Warning(fmt.Sprintf("Could not write response: %s", err))
		logEvent.AddError(err.Error())
		return
	}
}

func (wfe *WebFrontEndImpl) postChallenge(
	response http.ResponseWriter,
	request *http.Request,
	authz core.Authorization,
	challengeIndex int,
	logEvent *requestEvent) {
	body, _, currReg, err := wfe.verifyPOST(logEvent, request, true, core.ResourceChallenge)
	if err != nil {
		// verifyPOST handles its own setting of logEvent.Errors
		respMsg := malformedJWS
		respCode := http.StatusBadRequest
		if _, ok := err.(core.NoSuchRegistrationError); ok {
			respMsg = unknownKey
			respCode = http.StatusForbidden
		}
		wfe.sendError(response, respMsg, err, respCode)
		return
	}
	// Any version of the agreement is acceptable here. Version match is enforced in
	// wfe.Registration when agreeing the first time. Agreement updates happen
	// by mailing subscribers and don't require a registration update.
	if currReg.Agreement == "" {
		logEvent.AddError("Registration didn't agree to subscriber agreement before any further actions")
		wfe.sendError(response, "Registration didn't agree to subscriber agreement before any further actions", nil, http.StatusForbidden)
		return
	}

	// Check that the registration ID matching the key used matches
	// the registration ID on the authz object
	if currReg.ID != authz.RegistrationID {
		logEvent.AddError("User registration id: %d != Authorization registration id: %v", currReg.ID, authz.RegistrationID)
		wfe.sendError(response, "User registration ID doesn't match registration ID in authorization",
			"",
			http.StatusForbidden)
		return
	}

	var challengeUpdate core.Challenge
	if err = json.Unmarshal(body, &challengeUpdate); err != nil {
		logEvent.AddError("error JSON unmarshalling challenge response: %s", err)
		wfe.sendError(response, "Error unmarshaling challenge response", err, http.StatusBadRequest)
		return
	}

	// Ask the RA to update this authorization
	updatedAuthorization, err := wfe.RA.UpdateAuthorization(authz, challengeIndex, challengeUpdate)
	if err != nil {
		logEvent.AddError("unable to update challenge: %s", err)
		wfe.sendError(response, "Unable to update challenge", err, statusCodeFromError(err))
		return
	}

	// assumption: UpdateAuthorization does not modify order of challenges
	challenge := updatedAuthorization.Challenges[challengeIndex]
	wfe.prepChallengeForDisplay(authz, &challenge)
	jsonReply, err := json.Marshal(challenge)
	if err != nil {
		logEvent.AddError("failed to marshal challenge: %s", err)
		// StatusInternalServerError because we made the challenges, they should be OK
		wfe.sendError(response, "Failed to marshal challenge", err, http.StatusInternalServerError)
		return
	}

	authzURL := wfe.AuthzBase + string(authz.ID)
	response.Header().Add("Location", challenge.URI)
	response.Header().Set("Content-Type", "application/json")
	response.Header().Add("Link", link(authzURL, "up"))
	response.WriteHeader(http.StatusAccepted)
	if _, err = response.Write(jsonReply); err != nil {
		logEvent.AddError(err.Error())
		wfe.log.Warning(fmt.Sprintf("Could not write response: %s", err))
		return
	}
}

// Registration is used by a client to submit an update to their registration.
func (wfe *WebFrontEndImpl) Registration(logEvent *requestEvent, response http.ResponseWriter, request *http.Request) {

	body, _, currReg, err := wfe.verifyPOST(logEvent, request, true, core.ResourceRegistration)
	if err != nil {
		// verifyPOST handles its own setting of logEvent.Errors
		respMsg := malformedJWS
		respCode := statusCodeFromError(err)
		if _, ok := err.(core.NoSuchRegistrationError); ok {
			respMsg = unknownKey
			respCode = http.StatusForbidden
		}
		wfe.sendError(response, respMsg, err, respCode)
		return
	}

	// Requests to this handler should have a path that leads to a known
	// registration
	idStr := parseIDFromPath(request.URL.Path)
	id, err := strconv.ParseInt(idStr, 10, 64)
	if err != nil {
		logEvent.AddError("registration ID must be an integer, was %#v", idStr)
		wfe.sendError(response, "Registration ID must be an integer", err, http.StatusBadRequest)
		return
	} else if id <= 0 {
		logEvent.AddError("Registration ID must be a positive non-zero integer, was %d", id)
		wfe.sendError(response, "Registration ID must be a positive non-zero integer", id, http.StatusBadRequest)
		return
	} else if id != currReg.ID {
		logEvent.AddError("Request signing key did not match registration key: %d != %d", id, currReg.ID)
		wfe.sendError(response, "Request signing key did not match registration key", "", http.StatusForbidden)
		return
	}

	var update core.Registration
	err = json.Unmarshal(body, &update)
	if err != nil {
		logEvent.AddError("unable to JSON parse registration: %s", err)
		wfe.sendError(response, "Error unmarshaling registration", err, http.StatusBadRequest)
		return
	}

	if len(update.Agreement) > 0 && update.Agreement != wfe.SubscriberAgreementURL {
		msg := fmt.Sprintf("Provided agreement URL [%s] does not match current agreement URL [%s]", update.Agreement, wfe.SubscriberAgreementURL)
		logEvent.AddError(msg)
		wfe.sendError(response, msg, nil, http.StatusBadRequest)
		return
	}

	// Registration objects contain a JWK object, which must be non-nil. We know
	// the key of the updated registration object is going to be the same as the
	// key of the current one, so we set it here. This ensures we can cleanly
	// serialize the update as JSON to send via AMQP to the RA.
	update.Key = currReg.Key

	// Ask the RA to update this authorization.
	updatedReg, err := wfe.RA.UpdateRegistration(currReg, update)
	if err != nil {
		logEvent.AddError("unable to update registration: %s", err)
		wfe.sendError(response, "Unable to update registration", err, statusCodeFromError(err))
		return
	}

	jsonReply, err := json.Marshal(updatedReg)
	if err != nil {
		logEvent.AddError("unable to marshal updated registration: %s", err)
		// StatusInternalServerError because we just generated the reg, it should be OK
		wfe.sendError(response, "Failed to marshal registration", err, http.StatusInternalServerError)
		return
	}
	response.Header().Set("Content-Type", "application/json")
	response.Header().Add("Link", link(wfe.NewAuthz, "next"))
	if len(wfe.SubscriberAgreementURL) > 0 {
		response.Header().Add("Link", link(wfe.SubscriberAgreementURL, "terms-of-service"))
	}
	response.WriteHeader(http.StatusAccepted)
	response.Write(jsonReply)
}

// Authorization is used by clients to submit an update to one of their
// authorizations.
func (wfe *WebFrontEndImpl) Authorization(logEvent *requestEvent, response http.ResponseWriter, request *http.Request) {
	// Requests to this handler should have a path that leads to a known authz
	id := parseIDFromPath(request.URL.Path)
	authz, err := wfe.SA.GetAuthorization(id)
	if err != nil {
		logEvent.AddError("No such authorization at id %s", id)
		wfe.sendError(response,
			"Unable to find authorization", err,
			http.StatusNotFound)
		return
	}
	logEvent.Extra["AuthorizationID"] = authz.ID
	logEvent.Extra["AuthorizationRegistrationID"] = authz.RegistrationID
	logEvent.Extra["AuthorizationIdentifier"] = authz.Identifier
	logEvent.Extra["AuthorizationStatus"] = authz.Status
	logEvent.Extra["AuthorizationExpires"] = authz.Expires

	// After expiring, authorizations are inaccessible
	if authz.Expires == nil || authz.Expires.Before(wfe.clk.Now()) {
		logEvent.Error = fmt.Sprintf("Authorization %v expired in the past (%v)", authz.ID, *authz.Expires)
		wfe.sendError(response, "Expired authorization", logEvent.Error, http.StatusNotFound)
		return
	}

	wfe.prepAuthorizationForDisplay(&authz)

	jsonReply, err := json.Marshal(authz)
	if err != nil {
		logEvent.AddError("Failed to JSON marshal authz: %s", err)
		// InternalServerError because this is a failure to decode from our DB.
		wfe.sendError(response, "Failed to JSON marshal authz", err, http.StatusInternalServerError)
		return
	}
	response.Header().Add("Link", link(wfe.NewCert, "next"))
	response.Header().Set("Content-Type", "application/json")
	response.WriteHeader(http.StatusOK)
	if _, err = response.Write(jsonReply); err != nil {
		logEvent.AddError("unable to write authorization update response: %s", err)
		wfe.log.Warning(fmt.Sprintf("Could not write response: %s", err))
	}
}

var allHex = regexp.MustCompile("^[0-9a-f]+$")

// Certificate is used by clients to request a copy of their current certificate, or to
// request a reissuance of the certificate.
func (wfe *WebFrontEndImpl) Certificate(logEvent *requestEvent, response http.ResponseWriter, request *http.Request) {

	path := request.URL.Path
	// Certificate paths consist of the CertBase path, plus exactly sixteen hex
	// digits.
	if !strings.HasPrefix(path, CertPath) {
		logEvent.AddError("this request path should not have gotten to Certificate: %#v is not a prefix of %#v", path, CertPath)
		wfe.sendError(response, "Certificate not found", path, http.StatusNotFound)
		addNoCacheHeader(response)
		return
	}
	serial := path[len(CertPath):]
	if !core.ValidSerial(serial) {
		logEvent.AddError("certificate serial provided was not valid: %s", serial)
		wfe.sendError(response, "Certificate not found", serial, http.StatusNotFound)
		addNoCacheHeader(response)
		return
	}
	logEvent.Extra["RequestedSerial"] = serial

	cert, err := wfe.SA.GetCertificate(serial)
	if err != nil {
		logEvent.AddError("unable to get certificate by serial id %#v: %s", serial, err)
		if strings.HasPrefix(err.Error(), "gorp: multiple rows returned") {
			wfe.sendError(response, "Multiple certificates with same short serial", err, http.StatusConflict)
		} else {
			addNoCacheHeader(response)
			wfe.sendError(response, "Certificate not found", err, http.StatusNotFound)
		}
		return
	}

	addCacheHeader(response, wfe.CertCacheDuration.Seconds())

	// TODO Content negotiation
	response.Header().Set("Content-Type", "application/pkix-cert")
	response.Header().Add("Link", link(IssuerPath, "up"))
	response.WriteHeader(http.StatusOK)
	if _, err = response.Write(cert.DER); err != nil {
		logEvent.AddError("unable to write new certificate response: %s", err)
		wfe.log.Warning(fmt.Sprintf("Could not write response: %s", err))
	}
	return
}

// Terms is used by the client to obtain the current Terms of Service /
// Subscriber Agreement to which the subscriber must agree.
func (wfe *WebFrontEndImpl) Terms(logEvent *requestEvent, response http.ResponseWriter, request *http.Request) {
	http.Redirect(response, request, wfe.SubscriberAgreementURL, http.StatusFound)
}

// Issuer obtains the issuer certificate used by this instance of Boulder.
func (wfe *WebFrontEndImpl) Issuer(logEvent *requestEvent, response http.ResponseWriter, request *http.Request) {
	addCacheHeader(response, wfe.IssuerCacheDuration.Seconds())

	// TODO Content negotiation
	response.Header().Set("Content-Type", "application/pkix-cert")
	response.WriteHeader(http.StatusOK)
	if _, err := response.Write(wfe.IssuerCert); err != nil {
		logEvent.AddError("unable to write issuer certificate response: %s", err)
		wfe.log.Warning(fmt.Sprintf("Could not write response: %s", err))
	}
}

// BuildID tells the requestor what build we're running.
func (wfe *WebFrontEndImpl) BuildID(logEvent *requestEvent, response http.ResponseWriter, request *http.Request) {
	response.Header().Set("Content-Type", "text/plain")
	response.WriteHeader(http.StatusOK)
	detailsString := fmt.Sprintf("Boulder=(%s %s)", core.GetBuildID(), core.GetBuildTime())
	if _, err := fmt.Fprintln(response, detailsString); err != nil {
		logEvent.AddError("unable to print build information: %s", err)
		wfe.log.Warning(fmt.Sprintf("Could not write response: %s", err))
	}
}

// Options responds to an HTTP OPTIONS request.
func (wfe *WebFrontEndImpl) Options(response http.ResponseWriter, request *http.Request, methodsStr string, methodsMap map[string]bool) {
	// Every OPTIONS request gets an Allow header with a list of supported methods.
	response.Header().Set("Allow", methodsStr)

	// CORS preflight requests get additional headers. See
	// http://www.w3.org/TR/cors/#resource-preflight-requests
	reqMethod := request.Header.Get("Access-Control-Request-Method")
	if reqMethod == "" {
		reqMethod = "GET"
	}
	if methodsMap[reqMethod] {
		wfe.setCORSHeaders(response, request, methodsStr)
	}
}

// setCORSHeaders() tells the client that CORS is acceptable for this
// request. If allowMethods == "" the request is assumed to be a CORS
// actual request and no Access-Control-Allow-Methods header will be
// sent.
func (wfe *WebFrontEndImpl) setCORSHeaders(response http.ResponseWriter, request *http.Request, allowMethods string) {
	reqOrigin := request.Header.Get("Origin")
	if reqOrigin == "" {
		// This is not a CORS request.
		return
	}

	// Allow CORS if the current origin (or "*") is listed as an
	// allowed origin in config. Otherwise, disallow by returning
	// without setting any CORS headers.
	allow := false
	for _, ao := range wfe.AllowOrigins {
		if ao == "*" {
			response.Header().Set("Access-Control-Allow-Origin", "*")
			allow = true
			break
		} else if ao == reqOrigin {
			response.Header().Set("Vary", "Origin")
			response.Header().Set("Access-Control-Allow-Origin", ao)
			allow = true
			break
		}
	}
	if !allow {
		return
	}

	if allowMethods != "" {
		// For an OPTIONS request: allow all methods handled at this URL.
		response.Header().Set("Access-Control-Allow-Methods", allowMethods)
	}
	response.Header().Set("Access-Control-Expose-Headers", "Link, Replay-Nonce")
	response.Header().Set("Access-Control-Max-Age", "86400")
<<<<<<< HEAD
=======
}

func (wfe *WebFrontEndImpl) logRequestDetails(logEvent *requestEvent) {
	logEvent.ResponseTime = wfe.clk.Now()
	var msg string
	if logEvent.Error != "" {
		msg = "Terminated request"
	} else {
		msg = "Successful request"
	}
	wfe.log.InfoObject(msg, logEvent)
}

func (wfe *WebFrontEndImpl) populateRequestEvent(request *http.Request) (logEvent requestEvent) {
	logEvent = requestEvent{
		ID:          core.NewToken(),
		RealIP:      request.Header.Get("X-Real-IP"),
		ClientAddr:  getClientAddr(request),
		Method:      request.Method,
		RequestTime: wfe.clk.Now(),
		Extra:       make(map[string]interface{}, 0),
	}
	if request.URL != nil {
		logEvent.Endpoint = request.URL.String()
	}
	return
}

// Comma-separated list of HTTP clients involved in making this
// request, starting with the original requestor and ending with the
// remote end of our TCP connection (which is typically our own
// proxy).
func getClientAddr(r *http.Request) string {
	if xff := r.Header.Get("X-Forwarded-For"); xff != "" {
		return xff + "," + r.RemoteAddr
	}
	return r.RemoteAddr
>>>>>>> ec0d19c3
}<|MERGE_RESOLUTION|>--- conflicted
+++ resolved
@@ -886,8 +886,9 @@
 
 	// After expiring, challenges are inaccessible
 	if authz.Expires == nil || authz.Expires.Before(wfe.clk.Now()) {
-		logEvent.Error = fmt.Sprintf("Authorization %v expired in the past (%v)", authz.ID, *authz.Expires)
-		wfe.sendError(response, "Expired authorization", logEvent.Error, http.StatusNotFound)
+		msg := fmt.Sprintf("Authorization %v expired in the past (%v)", authz.ID, *authz.Expires)
+		logEvent.AddError(msg)
+		wfe.sendError(response, "Expired authorization", msg, http.StatusNotFound)
 		return
 	}
 
@@ -1142,8 +1143,9 @@
 
 	// After expiring, authorizations are inaccessible
 	if authz.Expires == nil || authz.Expires.Before(wfe.clk.Now()) {
-		logEvent.Error = fmt.Sprintf("Authorization %v expired in the past (%v)", authz.ID, *authz.Expires)
-		wfe.sendError(response, "Expired authorization", logEvent.Error, http.StatusNotFound)
+		msg := fmt.Sprintf("Authorization %v expired in the past (%v)", authz.ID, *authz.Expires)
+		logEvent.AddError(msg)
+		wfe.sendError(response, "Expired authorization", msg, http.StatusNotFound)
 		return
 	}
 
@@ -1297,44 +1299,4 @@
 	}
 	response.Header().Set("Access-Control-Expose-Headers", "Link, Replay-Nonce")
 	response.Header().Set("Access-Control-Max-Age", "86400")
-<<<<<<< HEAD
-=======
-}
-
-func (wfe *WebFrontEndImpl) logRequestDetails(logEvent *requestEvent) {
-	logEvent.ResponseTime = wfe.clk.Now()
-	var msg string
-	if logEvent.Error != "" {
-		msg = "Terminated request"
-	} else {
-		msg = "Successful request"
-	}
-	wfe.log.InfoObject(msg, logEvent)
-}
-
-func (wfe *WebFrontEndImpl) populateRequestEvent(request *http.Request) (logEvent requestEvent) {
-	logEvent = requestEvent{
-		ID:          core.NewToken(),
-		RealIP:      request.Header.Get("X-Real-IP"),
-		ClientAddr:  getClientAddr(request),
-		Method:      request.Method,
-		RequestTime: wfe.clk.Now(),
-		Extra:       make(map[string]interface{}, 0),
-	}
-	if request.URL != nil {
-		logEvent.Endpoint = request.URL.String()
-	}
-	return
-}
-
-// Comma-separated list of HTTP clients involved in making this
-// request, starting with the original requestor and ending with the
-// remote end of our TCP connection (which is typically our own
-// proxy).
-func getClientAddr(r *http.Request) string {
-	if xff := r.Header.Get("X-Forwarded-For"); xff != "" {
-		return xff + "," + r.RemoteAddr
-	}
-	return r.RemoteAddr
->>>>>>> ec0d19c3
 }