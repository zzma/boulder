// Copyright 2014 ISRG.  All rights reserved
// This Source Code Form is subject to the terms of the Mozilla Public
// License, v. 2.0. If a copy of the MPL was not distributed with this
// file, You can obtain one at http://mozilla.org/MPL/2.0/.

package ra

import (
	"crypto/x509"
	"errors"
	"fmt"
	"net/mail"
	"strings"
	"time"

	"github.com/letsencrypt/boulder/Godeps/_workspace/src/github.com/jmhodges/clock"
	"github.com/letsencrypt/boulder/core"
	blog "github.com/letsencrypt/boulder/log"
)

// RegistrationAuthorityImpl defines an RA.
//
// NOTE: All of the fields in RegistrationAuthorityImpl need to be
// populated, or there is a risk of panic.
type RegistrationAuthorityImpl struct {
	CA          core.CertificateAuthority
	VA          core.ValidationAuthority
	SA          core.StorageAuthority
	PA          core.PolicyAuthority
	DNSResolver core.DNSResolver
	clk         clock.Clock
	log         *blog.AuditLogger

<<<<<<< HEAD
	MaxKeySize int
=======
	AuthzBase string
>>>>>>> e885abe7
}

// NewRegistrationAuthorityImpl constructs a new RA object.
func NewRegistrationAuthorityImpl(clk clock.Clock, logger *blog.AuditLogger) RegistrationAuthorityImpl {
	ra := RegistrationAuthorityImpl{clk: clk, log: logger}
	return ra
}

func validateEmail(address string, resolver core.DNSResolver) (err error) {
	_, err = mail.ParseAddress(address)
	if err != nil {
		err = core.MalformedRequestError(fmt.Sprintf("%s is not a valid e-mail address", address))
		return
	}
	splitEmail := strings.SplitN(address, "@", -1)
	domain := strings.ToLower(splitEmail[len(splitEmail)-1])
	var mx []string
	mx, _, err = resolver.LookupMX(domain)
	if err != nil || len(mx) == 0 {
		err = core.MalformedRequestError(fmt.Sprintf("No MX record for domain %s", domain))
		return
	}
	return
}

func validateContacts(contacts []*core.AcmeURL, resolver core.DNSResolver) (err error) {
	for _, contact := range contacts {
		switch contact.Scheme {
		case "tel":
			continue
		case "mailto":
			err = validateEmail(contact.Opaque, resolver)
			if err != nil {
				return
			}
		default:
			err = core.MalformedRequestError(fmt.Sprintf("Contact method %s is not supported", contact.Scheme))
			return
		}
	}

	return
}

type certificateRequestEvent struct {
	ID                  string    `json:",omitempty"`
	Requester           int64     `json:",omitempty"`
	SerialNumber        string    `json:",omitempty"`
	RequestMethod       string    `json:",omitempty"`
	VerificationMethods []string  `json:",omitempty"`
	VerifiedFields      []string  `json:",omitempty"`
	CommonName          string    `json:",omitempty"`
	Names               []string  `json:",omitempty"`
	NotBefore           time.Time `json:",omitempty"`
	NotAfter            time.Time `json:",omitempty"`
	RequestTime         time.Time `json:",omitempty"`
	ResponseTime        time.Time `json:",omitempty"`
	Error               string    `json:",omitempty"`
}

// NewRegistration constructs a new Registration from a request.
func (ra *RegistrationAuthorityImpl) NewRegistration(init core.Registration) (reg core.Registration, err error) {
	if err = core.GoodKey(init.Key.Key); err != nil {
		return core.Registration{}, core.MalformedRequestError(fmt.Sprintf("Invalid public key: %s", err.Error()))
	}
	reg = core.Registration{
		Key: init.Key,
	}
	reg.MergeUpdate(init)

	err = validateContacts(reg.Contact, ra.DNSResolver)
	if err != nil {
		return
	}

	// Store the authorization object, then return it
	reg, err = ra.SA.NewRegistration(reg)
	if err != nil {
		// InternalServerError since the user-data was validated before being
		// passed to the SA.
		err = core.InternalServerError(err.Error())
	}

	return
}

// NewAuthorization constuct a new Authz from a request.
func (ra *RegistrationAuthorityImpl) NewAuthorization(request core.Authorization, regID int64) (authz core.Authorization, err error) {
	reg, err := ra.SA.GetRegistration(regID)
	if err != nil {
		err = core.MalformedRequestError(fmt.Sprintf("Invalid registration ID: %d", regID))
		return authz, err
	}

	identifier := request.Identifier

	// Check that the identifier is present and appropriate
	if err = ra.PA.WillingToIssue(identifier); err != nil {
		err = core.UnauthorizedError(err.Error())
		return authz, err
	}

	// Check CAA records for the requested identifier
	present, valid, err := ra.VA.CheckCAARecords(identifier)
	if err != nil {
		return authz, err
	}
	// AUDIT[ Certificate Requests ] 11917fa4-10ef-4e0d-9105-bacbe7836a3c
	ra.log.Audit(fmt.Sprintf("Checked CAA records for %s, registration ID %d [Present: %t, Valid for issuance: %t]", identifier.Value, regID, present, valid))
	if !valid {
		err = errors.New("CAA check for identifier failed")
		return authz, err
	}

	// Create validations, but we have to update them with URIs later
	challenges, combinations := ra.PA.ChallengesFor(identifier)

	for i, _ := range challenges {
		// Add the account key used to generate the challenge
		challenges[i].AccountKey = &reg.Key
	}

	// Partially-filled object
	authz = core.Authorization{
		Identifier:     identifier,
		RegistrationID: regID,
		Status:         core.StatusPending,
		Combinations:   combinations,
		Challenges:     challenges,
	}

	// Get a pending Auth first so we can get our ID back, then update with challenges
	authz, err = ra.SA.NewPendingAuthorization(authz)
	if err != nil {
		// InternalServerError since the user-data was validated before being
		// passed to the SA.
		err = core.InternalServerError(fmt.Sprintf("Invalid authorization request: %s", err))
		return core.Authorization{}, err
	}

	// Check each challenge for sanity.
	for _, challenge := range authz.Challenges {
		if !challenge.IsSane(false) {
			// InternalServerError because we generated these challenges, they should
			// be OK.
			err = core.InternalServerError(fmt.Sprintf("Challenge didn't pass sanity check: %+v", challenge))
			return core.Authorization{}, err
		}
	}

	return authz, err
}

// NewCertificate requests the issuance of a certificate.
func (ra *RegistrationAuthorityImpl) NewCertificate(req core.CertificateRequest, regID int64) (cert core.Certificate, err error) {
	emptyCert := core.Certificate{}
	var logEventResult string

	// Assume the worst
	logEventResult = "error"

	// Construct the log event
	logEvent := certificateRequestEvent{
		ID:            core.NewToken(),
		Requester:     regID,
		RequestMethod: "online",
		RequestTime:   ra.clk.Now(),
	}

	// No matter what, log the request
	defer func() {
		// AUDIT[ Certificate Requests ] 11917fa4-10ef-4e0d-9105-bacbe7836a3c
		ra.log.AuditObject(fmt.Sprintf("Certificate request - %s", logEventResult), logEvent)
	}()

	if regID <= 0 {
		err = core.MalformedRequestError(fmt.Sprintf("Invalid registration ID: %d", regID))
		return emptyCert, err
	}

	registration, err := ra.SA.GetRegistration(regID)
	if err != nil {
		logEvent.Error = err.Error()
		return emptyCert, err
	}

	// Verify the CSR
	csr := req.CSR
	if err = core.VerifyCSR(csr); err != nil {
		logEvent.Error = err.Error()
		err = core.UnauthorizedError("Invalid signature on CSR")
		return emptyCert, err
	}

	logEvent.CommonName = csr.Subject.CommonName
	logEvent.Names = csr.DNSNames

	// Validate that authorization key is authorized for all domains
	names := make([]string, len(csr.DNSNames))
	copy(names, csr.DNSNames)
	if len(csr.Subject.CommonName) > 0 {
		names = append(names, csr.Subject.CommonName)
	}

	if len(names) == 0 {
		err = core.UnauthorizedError("CSR has no names in it")
		logEvent.Error = err.Error()
		return emptyCert, err
	}

	csrPreviousDenied, err := ra.SA.AlreadyDeniedCSR(names)
	if err != nil {
		logEvent.Error = err.Error()
		return emptyCert, err
	}
	if csrPreviousDenied {
		err = core.UnauthorizedError("CSR has already been revoked/denied")
		logEvent.Error = err.Error()
		return emptyCert, err
	}

	if core.KeyDigestEquals(csr.PublicKey, registration.Key) {
		err = core.MalformedRequestError("Certificate public key must be different than account key")
		return emptyCert, err
	}

	// Check that each requested name has a valid authorization
	now := ra.clk.Now()
	earliestExpiry := time.Date(2100, 01, 01, 0, 0, 0, 0, time.UTC)
	for _, name := range names {
		authz, err := ra.SA.GetLatestValidAuthorization(registration.ID, core.AcmeIdentifier{Type: core.IdentifierDNS, Value: name})
		if err != nil || authz.Expires.Before(now) {
			// unable to find a valid authorization or authz is expired
			err = core.UnauthorizedError(fmt.Sprintf("Key not authorized for name %s", name))
			logEvent.Error = err.Error()
			return emptyCert, err
		}

		if authz.Expires.Before(earliestExpiry) {
			earliestExpiry = *authz.Expires
		}
	}

	// Mark that we verified the CN and SANs
	logEvent.VerifiedFields = []string{"subject.commonName", "subjectAltName"}

	// Create the certificate and log the result
	if cert, err = ra.CA.IssueCertificate(*csr, regID, earliestExpiry); err != nil {
		// While this could be InternalServerError for certain conditions, most
		// of the failure reasons (such as GoodKey failing) are caused by malformed
		// requests.
		logEvent.Error = err.Error()
		err = core.MalformedRequestError("Certificate request was invalid")
		return emptyCert, err
	}

	err = cert.MatchesCSR(csr, earliestExpiry)
	if err != nil {
		logEvent.Error = err.Error()
		return emptyCert, err
	}

	parsedCertificate, err := x509.ParseCertificate([]byte(cert.DER))
	if err != nil {
		// InternalServerError because the certificate from the CA should be
		// parseable.
		err = core.InternalServerError(err.Error())
		logEvent.Error = err.Error()
		return emptyCert, err
	}

	logEvent.SerialNumber = core.SerialToString(parsedCertificate.SerialNumber)
	logEvent.CommonName = parsedCertificate.Subject.CommonName
	logEvent.NotBefore = parsedCertificate.NotBefore
	logEvent.NotAfter = parsedCertificate.NotAfter
	logEvent.ResponseTime = ra.clk.Now()

	logEventResult = "successful"
	return cert, nil
}

// UpdateRegistration updates an existing Registration with new values.
func (ra *RegistrationAuthorityImpl) UpdateRegistration(base core.Registration, update core.Registration) (reg core.Registration, err error) {
	base.MergeUpdate(update)

	err = validateContacts(base.Contact, ra.DNSResolver)
	if err != nil {
		return
	}

	reg = base
	err = ra.SA.UpdateRegistration(base)
	if err != nil {
		// InternalServerError since the user-data was validated before being
		// passed to the SA.
		err = core.InternalServerError(fmt.Sprintf("Could not update registration: %s", err))
	}
	return
}

// UpdateAuthorization updates an authorization with new values.
func (ra *RegistrationAuthorityImpl) UpdateAuthorization(base core.Authorization, challengeIndex int, response core.Challenge) (authz core.Authorization, err error) {
	// Copy information over that the client is allowed to supply
	authz = base
	if challengeIndex >= len(authz.Challenges) {
		err = core.MalformedRequestError(fmt.Sprintf("Invalid challenge index: %d", challengeIndex))
		return
	}
	authz.Challenges[challengeIndex] = authz.Challenges[challengeIndex].MergeResponse(response)

	// Store the updated version
	if err = ra.SA.UpdatePendingAuthorization(authz); err != nil {
		// This can pretty much only happen when the client corrupts the Challenge
		// data.
		err = core.MalformedRequestError("Challenge data was corrupted")
		return
	}

	// Look up the account key for this authorization
	reg, err := ra.SA.GetRegistration(authz.RegistrationID)
	if err != nil {
		err = core.InternalServerError(err.Error())
		return
	}

	// Reject the update if the challenge in question was created
	// with a different account key
	if !core.KeyDigestEquals(reg.Key, authz.Challenges[challengeIndex].AccountKey) {
		err = core.UnauthorizedError("Challenge cannot be updated with a different key")
		return
	}

	// Dispatch to the VA for service
	ra.VA.UpdateValidations(authz, challengeIndex)

	return
}

func revokeEvent(state, serial, cn string, names []string, revocationCode core.RevocationCode) string {
	return fmt.Sprintf(
		"Revocation - State: %s, Serial: %s, CN: %s, DNS Names: %s, Reason: %s",
		state,
		serial,
		cn,
		names,
		core.RevocationReasons[revocationCode],
	)
}

// RevokeCertificateWithReg terminates trust in the certificate provided.
func (ra *RegistrationAuthorityImpl) RevokeCertificateWithReg(cert x509.Certificate, revocationCode core.RevocationCode, regID int64) (err error) {
	serialString := core.SerialToString(cert.SerialNumber)
	err = ra.CA.RevokeCertificate(serialString, revocationCode)

	state := "Failure"
	defer func() {
		// AUDIT[ Revocation Requests ] 4e85d791-09c0-4ab3-a837-d3d67e945134
		// Needed:
		//   Serial
		//   CN
		//   DNS names
		//   Revocation reason
		//   Registration ID of requester
		//   Error (if there was one)
		ra.log.Audit(fmt.Sprintf(
			"%s, Request by registration ID: %d",
			revokeEvent(state, serialString, cert.Subject.CommonName, cert.DNSNames, revocationCode),
			regID,
		))
	}()

	if err != nil {
		state = fmt.Sprintf("Failure -- %s", err)
		return err
	}

	state = "Success"
	return nil
}

// AdministrativelyRevokeCertificate terminates trust in the certificate provided and
// does not require the registration ID of the requester since this method is only
// called from the admin-revoker tool.
func (ra *RegistrationAuthorityImpl) AdministrativelyRevokeCertificate(cert x509.Certificate, revocationCode core.RevocationCode, user string) error {
	serialString := core.SerialToString(cert.SerialNumber)
	err := ra.CA.RevokeCertificate(serialString, revocationCode)

	state := "Failure"
	defer func() {
		// AUDIT[ Revocation Requests ] 4e85d791-09c0-4ab3-a837-d3d67e945134
		// Needed:
		//   Serial
		//   CN
		//   DNS names
		//   Revocation reason
		//   Name of admin-revoker user
		//   Error (if there was one)
		ra.log.Audit(fmt.Sprintf(
			"%s, admin-revoker user: %s",
			revokeEvent(state, serialString, cert.Subject.CommonName, cert.DNSNames, revocationCode),
			user,
		))
	}()

	if err != nil {
		state = fmt.Sprintf("Failure -- %s", err)
		return err
	}

	state = "Success"
	return nil
}

// OnValidationUpdate is called when a given Authorization is updated by the VA.
func (ra *RegistrationAuthorityImpl) OnValidationUpdate(authz core.Authorization) error {
	// Consider validation successful if any of the combinations
	// specified in the authorization has been fulfilled
	validated := map[int]bool{}
	for i, ch := range authz.Challenges {
		if ch.Status == core.StatusValid {
			validated[i] = true
		}
	}
	for _, combo := range authz.Combinations {
		comboValid := true
		for _, i := range combo {
			if !validated[i] {
				comboValid = false
				break
			}
		}
		if comboValid {
			authz.Status = core.StatusValid
		}
	}

	// If no validation succeeded, then the authorization is invalid
	// NOTE: This only works because we only ever do one validation
	if authz.Status != core.StatusValid {
		authz.Status = core.StatusInvalid
	} else {
		// TODO: Enable configuration of expiry time
		exp := ra.clk.Now().Add(365 * 24 * time.Hour)
		authz.Expires = &exp
	}

	// Finalize the authorization (error ignored)
	return ra.SA.FinalizeAuthorization(authz)
}<|MERGE_RESOLUTION|>--- conflicted
+++ resolved
@@ -30,12 +30,6 @@
 	DNSResolver core.DNSResolver
 	clk         clock.Clock
 	log         *blog.AuditLogger
-
-<<<<<<< HEAD
-	MaxKeySize int
-=======
-	AuthzBase string
->>>>>>> e885abe7
 }
 
 // NewRegistrationAuthorityImpl constructs a new RA object.
