package ra

import (
	"crypto/ecdsa"
	"crypto/elliptic"
	"crypto/rand"
	"crypto/rsa"
	"crypto/sha256"
	"crypto/x509"
	"crypto/x509/pkix"
	"encoding/json"
	"encoding/pem"
	"fmt"
	"io/ioutil"
	"math/big"
	"net"
	"net/url"
	"os"
	"sort"
	"strconv"
	"strings"
	"sync"
	"testing"
	"time"

	"github.com/golang/protobuf/proto"
	ctasn1 "github.com/google/certificate-transparency-go/asn1"
	ctx509 "github.com/google/certificate-transparency-go/x509"
	ctpkix "github.com/google/certificate-transparency-go/x509/pkix"
	"github.com/jmhodges/clock"
	capb "github.com/letsencrypt/boulder/ca/proto"
	"github.com/letsencrypt/boulder/cmd"
	"github.com/letsencrypt/boulder/core"
	corepb "github.com/letsencrypt/boulder/core/proto"
	"github.com/letsencrypt/boulder/ctpolicy"
	"github.com/letsencrypt/boulder/ctpolicy/ctconfig"
	berrors "github.com/letsencrypt/boulder/errors"
	"github.com/letsencrypt/boulder/features"
	"github.com/letsencrypt/boulder/goodkey"
	bgrpc "github.com/letsencrypt/boulder/grpc"
	sagrpc "github.com/letsencrypt/boulder/grpc"
	"github.com/letsencrypt/boulder/identifier"
	blog "github.com/letsencrypt/boulder/log"
	"github.com/letsencrypt/boulder/metrics"
	"github.com/letsencrypt/boulder/mocks"
	"github.com/letsencrypt/boulder/policy"
	"github.com/letsencrypt/boulder/probs"
	pubpb "github.com/letsencrypt/boulder/publisher/proto"
	rapb "github.com/letsencrypt/boulder/ra/proto"
	"github.com/letsencrypt/boulder/ratelimit"
	"github.com/letsencrypt/boulder/sa"
	sapb "github.com/letsencrypt/boulder/sa/proto"
	"github.com/letsencrypt/boulder/test"
	"github.com/letsencrypt/boulder/test/vars"
	vaPB "github.com/letsencrypt/boulder/va/proto"
	"github.com/prometheus/client_golang/prometheus"
	"github.com/weppos/publicsuffix-go/publicsuffix"
	"golang.org/x/net/context"
	"google.golang.org/grpc"
	jose "gopkg.in/square/go-jose.v2"
)

func getAuthorization(t *testing.T, id string, sa *sa.SQLStorageAuthority) core.Authorization {
	t.Helper()
	var dbAuthz core.Authorization
	if features.Enabled(features.NewAuthorizationSchema) {
		idInt, err := strconv.ParseInt(id, 10, 64)
		test.AssertNotError(t, err, "strconv.ParseInt failed")
		dbAuthzPB, err := sa.GetAuthorization2(ctx, &sapb.AuthorizationID2{Id: &idInt})
		test.AssertNotError(t, err, "Could not fetch authorization from database")
		dbAuthz, err = bgrpc.PBToAuthz(dbAuthzPB)
		test.AssertNotError(t, err, "bgrpc.PBToAuthz failed")
	} else {
		var err error
		dbAuthz, err = sa.GetAuthorization(ctx, id)
		test.AssertNotError(t, err, "Could not fetch authorization from database")
	}
	return dbAuthz
}

func challTypeIndex(t *testing.T, challenges []core.Challenge, typ string) int64 {
	t.Helper()
	var challIdx int64
	var set bool
	for i, ch := range challenges {
		if ch.Type == typ {
			challIdx = int64(i)
			set = true
			break
		}
	}
	if !set {
		t.Errorf("challTypeIndex didn't find challenge of type: %s", typ)
	}
	return challIdx
}

func numAuthorizations(o *corepb.Order) int {
	return len(o.Authorizations) + len(o.V2Authorizations)
}

type DummyValidationAuthority struct {
	argument      chan core.Authorization
	RecordsReturn []core.ValidationRecord
	ProblemReturn *probs.ProblemDetails
}

func (dva *DummyValidationAuthority) PerformValidation(ctx context.Context, domain string, challenge core.Challenge, authz core.Authorization) ([]core.ValidationRecord, error) {
	dva.argument <- authz
	return dva.RecordsReturn, dva.ProblemReturn
}

var (
	// These values we simulate from the client
	AccountKeyJSONA = []byte(`{
		"kty":"RSA",
		"n":"0vx7agoebGcQSuuPiLJXZptN9nndrQmbXEps2aiAFbWhM78LhWx4cbbfAAtVT86zwu1RK7aPFFxuhDR1L6tSoc_BJECPebWKRXjBZCiFV4n3oknjhMstn64tZ_2W-5JsGY4Hc5n9yBXArwl93lqt7_RN5w6Cf0h4QyQ5v-65YGjQR0_FDW2QvzqY368QQMicAtaSqzs8KJZgnYb9c7d0zgdAZHzu6qMQvRL5hajrn1n91CbOpbISD08qNLyrdkt-bFTWhAI4vMQFh6WeZu0fM4lFd2NcRwr3XPksINHaQ-G_xBniIqbw0Ls1jF44-csFCur-kEgU8awapJzKnqDKgw",
		"e":"AQAB"
	}`)
	AccountKeyA = jose.JSONWebKey{}

	AccountKeyJSONB = []byte(`{
		"kty":"RSA",
		"n":"z8bp-jPtHt4lKBqepeKF28g_QAEOuEsCIou6sZ9ndsQsEjxEOQxQ0xNOQezsKa63eogw8YS3vzjUcPP5BJuVzfPfGd5NVUdT-vSSwxk3wvk_jtNqhrpcoG0elRPQfMVsQWmxCAXCVRz3xbcFI8GTe-syynG3l-g1IzYIIZVNI6jdljCZML1HOMTTW4f7uJJ8mM-08oQCeHbr5ejK7O2yMSSYxW03zY-Tj1iVEebROeMv6IEEJNFSS4yM-hLpNAqVuQxFGetwtwjDMC1Drs1dTWrPuUAAjKGrP151z1_dE74M5evpAhZUmpKv1hY-x85DC6N0hFPgowsanmTNNiV75w",
		"e":"AQAB"
	}`)
	AccountKeyB = jose.JSONWebKey{}

	AccountKeyJSONC = []byte(`{
		"kty":"RSA",
		"n":"rFH5kUBZrlPj73epjJjyCxzVzZuV--JjKgapoqm9pOuOt20BUTdHqVfC2oDclqM7HFhkkX9OSJMTHgZ7WaVqZv9u1X2yjdx9oVmMLuspX7EytW_ZKDZSzL-sCOFCuQAuYKkLbsdcA3eHBK_lwc4zwdeHFMKIulNvLqckkqYB9s8GpgNXBDIQ8GjR5HuJke_WUNjYHSd8jY1LU9swKWsLQe2YoQUz_ekQvBvBCoaFEtrtRaSJKNLIVDObXFr2TLIiFiM0Em90kK01-eQ7ZiruZTKomll64bRFPoNo4_uwubddg3xTqur2vdF3NyhTrYdvAgTem4uC0PFjEQ1bK_djBQ",
		"e":"AQAB"
	}`)
	AccountKeyC = jose.JSONWebKey{}

	// These values we simulate from the client
	AccountPrivateKeyJSON = []byte(`{
		"kty":"RSA",
		"n":"0vx7agoebGcQSuuPiLJXZptN9nndrQmbXEps2aiAFbWhM78LhWx4cbbfAAtVT86zwu1RK7aPFFxuhDR1L6tSoc_BJECPebWKRXjBZCiFV4n3oknjhMstn64tZ_2W-5JsGY4Hc5n9yBXArwl93lqt7_RN5w6Cf0h4QyQ5v-65YGjQR0_FDW2QvzqY368QQMicAtaSqzs8KJZgnYb9c7d0zgdAZHzu6qMQvRL5hajrn1n91CbOpbISD08qNLyrdkt-bFTWhAI4vMQFh6WeZu0fM4lFd2NcRwr3XPksINHaQ-G_xBniIqbw0Ls1jF44-csFCur-kEgU8awapJzKnqDKgw",
		"e":"AQAB",
		"d":"X4cTteJY_gn4FYPsXB8rdXix5vwsg1FLN5E3EaG6RJoVH-HLLKD9M7dx5oo7GURknchnrRweUkC7hT5fJLM0WbFAKNLWY2vv7B6NqXSzUvxT0_YSfqijwp3RTzlBaCxWp4doFk5N2o8Gy_nHNKroADIkJ46pRUohsXywbReAdYaMwFs9tv8d_cPVY3i07a3t8MN6TNwm0dSawm9v47UiCl3Sk5ZiG7xojPLu4sbg1U2jx4IBTNBznbJSzFHK66jT8bgkuqsk0GjskDJk19Z4qwjwbsnn4j2WBii3RL-Us2lGVkY8fkFzme1z0HbIkfz0Y6mqnOYtqc0X4jfcKoAC8Q",
		"p":"83i-7IvMGXoMXCskv73TKr8637FiO7Z27zv8oj6pbWUQyLPQBQxtPVnwD20R-60eTDmD2ujnMt5PoqMrm8RfmNhVWDtjjMmCMjOpSXicFHj7XOuVIYQyqVWlWEh6dN36GVZYk93N8Bc9vY41xy8B9RzzOGVQzXvNEvn7O0nVbfs",
		"q":"3dfOR9cuYq-0S-mkFLzgItgMEfFzB2q3hWehMuG0oCuqnb3vobLyumqjVZQO1dIrdwgTnCdpYzBcOfW5r370AFXjiWft_NGEiovonizhKpo9VVS78TzFgxkIdrecRezsZ-1kYd_s1qDbxtkDEgfAITAG9LUnADun4vIcb6yelxk",
		"dp":"G4sPXkc6Ya9y8oJW9_ILj4xuppu0lzi_H7VTkS8xj5SdX3coE0oimYwxIi2emTAue0UOa5dpgFGyBJ4c8tQ2VF402XRugKDTP8akYhFo5tAA77Qe_NmtuYZc3C3m3I24G2GvR5sSDxUyAN2zq8Lfn9EUms6rY3Ob8YeiKkTiBj0",
		"dq":"s9lAH9fggBsoFR8Oac2R_E2gw282rT2kGOAhvIllETE1efrA6huUUvMfBcMpn8lqeW6vzznYY5SSQF7pMdC_agI3nG8Ibp1BUb0JUiraRNqUfLhcQb_d9GF4Dh7e74WbRsobRonujTYN1xCaP6TO61jvWrX-L18txXw494Q_cgk",
		"qi":"GyM_p6JrXySiz1toFgKbWV-JdI3jQ4ypu9rbMWx3rQJBfmt0FoYzgUIZEVFEcOqwemRN81zoDAaa-Bk0KWNGDjJHZDdDmFhW3AN7lI-puxk_mHZGJ11rxyR8O55XLSe3SPmRfKwZI6yU24ZxvQKFYItdldUKGzO6Ia6zTKhAVRU"
	}`)
	AccountPrivateKey = jose.JSONWebKey{}

	ShortKeyJSON = []byte(`{
		"e": "AQAB",
		"kty": "RSA",
		"n": "tSwgy3ORGvc7YJI9B2qqkelZRUC6F1S5NwXFvM4w5-M0TsxbFsH5UH6adigV0jzsDJ5imAechcSoOhAh9POceCbPN1sTNwLpNbOLiQQ7RD5mY_"
		}`)

	ShortKey = jose.JSONWebKey{}

	AuthzRequest = core.Authorization{
		Identifier: identifier.ACMEIdentifier{
			Type:  identifier.IdentifierDNS,
			Value: "not-example.com",
		},
		V2: true,
	}

	ResponseIndex = 0

	ExampleCSR = &x509.CertificateRequest{}

	// These values are populated by the tests as we go
	url0, _      = url.Parse("http://acme.invalid/authz/60p2Dc_XmUB2UUJBV4wYkF7BJbPD9KlDnUL3SmFMuTE?challenge=0")
	url1, _      = url.Parse("http://acme.invalid/authz/60p2Dc_XmUB2UUJBV4wYkF7BJbPD9KlDnUL3SmFMuTE?challenge=0")
	Registration = core.Registration{}
	AuthzInitial = core.Authorization{
		ID:             "60p2Dc_XmUB2UUJBV4wYkF7BJbPD9KlDnUL3SmFMuTE",
		Identifier:     identifier.ACMEIdentifier{Type: "dns", Value: "not-example.com"},
		RegistrationID: 1,
		Status:         "pending",
	}
	AuthzFinal = core.Authorization{}

	log = blog.UseMock()
)

func makeResponse(ch core.Challenge) (out core.Challenge, err error) {
	keyAuthorization, err := ch.ExpectedKeyAuthorization(&AccountKeyA)
	if err != nil {
		return
	}

	out = core.Challenge{ProvidedKeyAuthorization: keyAuthorization}
	return
}

var testKeyPolicy = goodkey.KeyPolicy{
	AllowRSA:           true,
	AllowECDSANISTP256: true,
	AllowECDSANISTP384: true,
}

var ctx = context.Background()

// dummyRateLimitConfig satisfies the ratelimit.RateLimitConfig interface while
// allowing easy mocking of the individual RateLimitPolicy's
type dummyRateLimitConfig struct {
	TotalCertificatesPolicy               ratelimit.RateLimitPolicy
	CertificatesPerNamePolicy             ratelimit.RateLimitPolicy
	RegistrationsPerIPPolicy              ratelimit.RateLimitPolicy
	RegistrationsPerIPRangePolicy         ratelimit.RateLimitPolicy
	PendingAuthorizationsPerAccountPolicy ratelimit.RateLimitPolicy
	PendingOrdersPerAccountPolicy         ratelimit.RateLimitPolicy
	NewOrdersPerAccountPolicy             ratelimit.RateLimitPolicy
	InvalidAuthorizationsPerAccountPolicy ratelimit.RateLimitPolicy
	CertificatesPerFQDNSetPolicy          ratelimit.RateLimitPolicy
}

func (r *dummyRateLimitConfig) TotalCertificates() ratelimit.RateLimitPolicy {
	return r.TotalCertificatesPolicy
}

func (r *dummyRateLimitConfig) CertificatesPerName() ratelimit.RateLimitPolicy {
	return r.CertificatesPerNamePolicy
}

func (r *dummyRateLimitConfig) RegistrationsPerIP() ratelimit.RateLimitPolicy {
	return r.RegistrationsPerIPPolicy
}

func (r *dummyRateLimitConfig) RegistrationsPerIPRange() ratelimit.RateLimitPolicy {
	return r.RegistrationsPerIPRangePolicy
}

func (r *dummyRateLimitConfig) PendingAuthorizationsPerAccount() ratelimit.RateLimitPolicy {
	return r.PendingAuthorizationsPerAccountPolicy
}

func (r *dummyRateLimitConfig) PendingOrdersPerAccount() ratelimit.RateLimitPolicy {
	return r.PendingOrdersPerAccountPolicy
}

func (r *dummyRateLimitConfig) NewOrdersPerAccount() ratelimit.RateLimitPolicy {
	return r.NewOrdersPerAccountPolicy
}

func (r *dummyRateLimitConfig) InvalidAuthorizationsPerAccount() ratelimit.RateLimitPolicy {
	return r.InvalidAuthorizationsPerAccountPolicy
}

func (r *dummyRateLimitConfig) CertificatesPerFQDNSet() ratelimit.RateLimitPolicy {
	return r.CertificatesPerFQDNSetPolicy
}

func (r *dummyRateLimitConfig) LoadPolicies(contents []byte) error {
	return nil // NOP - unrequired behaviour for this mock
}

func initAuthorities(t *testing.T) (*DummyValidationAuthority, *sa.SQLStorageAuthority, *RegistrationAuthorityImpl, clock.FakeClock, func()) {
	features.Reset()
	if strings.HasSuffix(os.Getenv("BOULDER_CONFIG_DIR"), "config-next") {
		_ = features.Set(map[string]bool{"NewAuthorizationSchema": true})
	}

	err := json.Unmarshal(AccountKeyJSONA, &AccountKeyA)
	test.AssertNotError(t, err, "Failed to unmarshal public JWK")
	err = json.Unmarshal(AccountKeyJSONB, &AccountKeyB)
	test.AssertNotError(t, err, "Failed to unmarshal public JWK")
	err = json.Unmarshal(AccountKeyJSONC, &AccountKeyC)
	test.AssertNotError(t, err, "Failed to unmarshal public JWK")

	err = json.Unmarshal(AccountPrivateKeyJSON, &AccountPrivateKey)
	test.AssertNotError(t, err, "Failed to unmarshal private JWK")

	err = json.Unmarshal(ShortKeyJSON, &ShortKey)
	test.AssertNotError(t, err, "Failed to unmarshal JWK")

	fc := clock.NewFake()
	// Set to some non-zero time.
	fc.Set(time.Date(2015, 3, 4, 5, 0, 0, 0, time.UTC))

	dbMap, err := sa.NewDbMap(vars.DBConnSA, 0)
	if err != nil {
		t.Fatalf("Failed to create dbMap: %s", err)
	}
	ssa, err := sa.NewSQLStorageAuthority(dbMap, fc, log, metrics.NewNoopScope(), 1)
	if err != nil {
		t.Fatalf("Failed to create SA: %s", err)
	}

	saDBCleanUp := test.ResetSATestDatabase(t)

	va := &DummyValidationAuthority{argument: make(chan core.Authorization, 1)}

	pa, err := policy.New(map[string]bool{
		core.ChallengeTypeHTTP01: true,
		core.ChallengeTypeDNS01:  true,
	})

	test.AssertNotError(t, err, "Couldn't create PA")
	err = pa.SetHostnamePolicyFile("../test/hostname-policy.yaml")
	test.AssertNotError(t, err, "Couldn't set hostname policy")

	stats := metrics.NewNoopScope()

	ca := &mocks.MockCA{
		PEM: eeCertPEM,
	}
	cleanUp := func() {
		saDBCleanUp()
	}

	block, _ := pem.Decode(CSRPEM)
	ExampleCSR, _ = x509.ParseCertificateRequest(block.Bytes)

	Registration, _ = ssa.NewRegistration(ctx, core.Registration{
		Key:       &AccountKeyA,
		InitialIP: net.ParseIP("3.2.3.3"),
		Status:    core.StatusValid,
	})

	ctp := ctpolicy.New(&mocks.Publisher{}, nil, nil, log, metrics.NewNoopScope())

	ra := NewRegistrationAuthorityImpl(fc,
		log,
		stats,
		1, testKeyPolicy, 100, true, false, 300*24*time.Hour, 7*24*time.Hour, nil, noopCAA{}, 0, ctp, nil, nil)
	ra.SA = ssa
	ra.VA = va
	ra.CA = ca
	ra.PA = pa
	ra.reuseValidAuthz = true

	AuthzInitial.RegistrationID = Registration.ID

	challenges, _ := pa.ChallengesFor(AuthzInitial.Identifier)
	AuthzInitial.Challenges = challenges

	AuthzFinal = AuthzInitial
	AuthzFinal.Status = "valid"
	exp := time.Now().Add(365 * 24 * time.Hour)
	AuthzFinal.Expires = &exp
	AuthzFinal.Challenges[0].Status = "valid"

	return va, ssa, ra, fc, cleanUp
}

func assertAuthzEqual(t *testing.T, a1, a2 core.Authorization) {
	t.Helper()
	test.Assert(t, a1.ID == a2.ID, "ret != DB: ID")
	test.Assert(t, a1.Identifier == a2.Identifier, "ret != DB: Identifier")
	test.Assert(t, a1.Status == a2.Status, "ret != DB: Status")
	test.Assert(t, a1.RegistrationID == a2.RegistrationID, "ret != DB: RegID")
	if a1.Expires == nil && a2.Expires == nil {
		return
	} else if a1.Expires == nil || a2.Expires == nil {
		t.Errorf("one and only one of authorization's Expires was nil; ret %v, DB %v", a1, a2)
	} else {
		test.Assert(t, a1.Expires.Equal(*a2.Expires), "ret != DB: Expires")
	}

	// Not testing: Challenges
}

func TestValidateContacts(t *testing.T) {
	_, _, ra, _, cleanUp := initAuthorities(t)
	defer cleanUp()

	ansible := "ansible:earth.sol.milkyway.laniakea/letsencrypt"
	validEmail := "mailto:admin@email.com"
	otherValidEmail := "mailto:other-admin@email.com"
	malformedEmail := "mailto:admin.com"
	nonASCII := "mailto:señor@email.com"
	unparseable := "mailto:a@email.com, b@email.com"
	forbidden := "mailto:a@example.org"

	err := ra.validateContacts(context.Background(), &[]string{})
	test.AssertNotError(t, err, "No Contacts")

	err = ra.validateContacts(context.Background(), &[]string{validEmail, otherValidEmail})
	test.AssertError(t, err, "Too Many Contacts")

	err = ra.validateContacts(context.Background(), &[]string{validEmail})
	test.AssertNotError(t, err, "Valid Email")

	err = ra.validateContacts(context.Background(), &[]string{malformedEmail})
	test.AssertError(t, err, "Malformed Email")

	err = ra.validateContacts(context.Background(), &[]string{ansible})
	test.AssertError(t, err, "Unknown scheme")

	err = ra.validateContacts(context.Background(), &[]string{""})
	test.AssertError(t, err, "Empty URL")

	err = ra.validateContacts(context.Background(), &[]string{nonASCII})
	test.AssertError(t, err, "Non ASCII email")

	err = ra.validateContacts(context.Background(), &[]string{unparseable})
	test.AssertError(t, err, "Unparseable email")

	err = ra.validateContacts(context.Background(), &[]string{forbidden})
	test.AssertError(t, err, "Forbidden email")

	err = ra.validateContacts(context.Background(), &[]string{"mailto:admin@localhost"})
	test.AssertError(t, err, "Forbidden email")

	err = ra.validateContacts(context.Background(), &[]string{"mailto:admin@example.not.a.iana.suffix"})
	test.AssertError(t, err, "Forbidden email")

	err = ra.validateContacts(context.Background(), &[]string{"mailto:admin@1.2.3.4"})
	test.AssertError(t, err, "Forbidden email")

	err = ra.validateContacts(context.Background(), &[]string{"mailto:admin@[1.2.3.4]"})
	test.AssertError(t, err, "Forbidden email")
}

func TestNewRegistration(t *testing.T) {
	_, sa, ra, _, cleanUp := initAuthorities(t)
	defer cleanUp()
	mailto := "mailto:foo@letsencrypt.org"
	input := core.Registration{
		Contact:   &[]string{mailto},
		Key:       &AccountKeyB,
		InitialIP: net.ParseIP("7.6.6.5"),
	}

	result, err := ra.NewRegistration(ctx, input)
	if err != nil {
		t.Fatalf("could not create new registration: %s", err)
	}

	test.Assert(t, core.KeyDigestEquals(result.Key, AccountKeyB), "Key didn't match")
	test.Assert(t, len(*result.Contact) == 1, "Wrong number of contacts")
	test.Assert(t, mailto == (*result.Contact)[0], "Contact didn't match")
	test.Assert(t, result.Agreement == "", "Agreement didn't default empty")

	reg, err := sa.GetRegistration(ctx, result.ID)
	test.AssertNotError(t, err, "Failed to retrieve registration")
	test.Assert(t, core.KeyDigestEquals(reg.Key, AccountKeyB), "Retrieved registration differed.")
}

type mockSAFailsNewRegistration struct {
	mocks.StorageAuthority
}

func (ms *mockSAFailsNewRegistration) NewRegistration(ctx context.Context, reg core.Registration) (core.Registration, error) {
	return core.Registration{}, fmt.Errorf("too bad")
}

func TestNewRegistrationSAFailure(t *testing.T) {
	_, _, ra, _, cleanUp := initAuthorities(t)
	defer cleanUp()
	ra.SA = &mockSAFailsNewRegistration{}
	input := core.Registration{
		Contact:   &[]string{"mailto:test@example.com"},
		Key:       &AccountKeyB,
		InitialIP: net.ParseIP("7.6.6.5"),
	}

	result, err := ra.NewRegistration(ctx, input)
	if err == nil {
		t.Fatalf("NewRegistration should have failed when SA.NewRegistration failed %#v", result.Key)
	}
}

func TestNewRegistrationNoFieldOverwrite(t *testing.T) {
	_, _, ra, _, cleanUp := initAuthorities(t)
	defer cleanUp()
	mailto := "mailto:foo@letsencrypt.org"
	input := core.Registration{
		ID:        23,
		Key:       &AccountKeyC,
		Contact:   &[]string{mailto},
		Agreement: "I agreed",
		InitialIP: net.ParseIP("5.0.5.0"),
	}

	result, err := ra.NewRegistration(ctx, input)
	test.AssertNotError(t, err, "Could not create new registration")

	test.Assert(t, result.ID != 23, "ID shouldn't be set by user")
	// TODO: Enable this test case once we validate terms agreement.
	//test.Assert(t, result.Agreement != "I agreed", "Agreement shouldn't be set with invalid URL")
}

func TestNewRegistrationBadKey(t *testing.T) {
	_, _, ra, _, cleanUp := initAuthorities(t)
	defer cleanUp()
	mailto := "mailto:foo@letsencrypt.org"
	input := core.Registration{
		Contact: &[]string{mailto},
		Key:     &ShortKey,
	}

	_, err := ra.NewRegistration(ctx, input)
	test.AssertError(t, err, "Should have rejected authorization with short key")
}

// testKey returns a random 2048 bit RSA public key for test registrations
func testKey() *rsa.PublicKey {
	key, _ := rsa.GenerateKey(rand.Reader, 2048)
	return &key.PublicKey
}

func TestNewRegistrationRateLimit(t *testing.T) {
	_, _, ra, _, cleanUp := initAuthorities(t)
	defer cleanUp()

	// Specify a dummy rate limit policy that allows 1 registration per exact IP
	// match, and 2 per range.
	ra.rlPolicies = &dummyRateLimitConfig{
		RegistrationsPerIPPolicy: ratelimit.RateLimitPolicy{
			Threshold: 1,
			Window:    cmd.ConfigDuration{Duration: 24 * 90 * time.Hour},
		},
		RegistrationsPerIPRangePolicy: ratelimit.RateLimitPolicy{
			Threshold: 2,
			Window:    cmd.ConfigDuration{Duration: 24 * 90 * time.Hour},
		},
	}

	// Create one registration for an IPv4 address
	mailto := "mailto:foo@letsencrypt.org"
	reg := core.Registration{
		Contact:   &[]string{mailto},
		Key:       &jose.JSONWebKey{Key: testKey()},
		InitialIP: net.ParseIP("7.6.6.5"),
	}

	// There should be no errors - it is within the RegistrationsPerIP rate limit
	_, err := ra.NewRegistration(ctx, reg)
	test.AssertNotError(t, err, "Unexpected error adding new IPv4 registration")

	// Create another registration for the same IPv4 address by changing the key
	reg.Key = &jose.JSONWebKey{Key: testKey()}

	// There should be an error since a 2nd registration will exceed the
	// RegistrationsPerIP rate limit
	_, err = ra.NewRegistration(ctx, reg)
	test.AssertError(t, err, "No error adding duplicate IPv4 registration")
	test.AssertEquals(t, err.Error(), "too many registrations for this IP: see https://letsencrypt.org/docs/rate-limits/")

	// Create a registration for an IPv6 address
	reg.Key = &jose.JSONWebKey{Key: testKey()}
	reg.InitialIP = net.ParseIP("2001:cdba:1234:5678:9101:1121:3257:9652")

	// There should be no errors - it is within the RegistrationsPerIP rate limit
	_, err = ra.NewRegistration(ctx, reg)
	test.AssertNotError(t, err, "Unexpected error adding a new IPv6 registration")

	// Create a 2nd registration for the IPv6 address by changing the key
	reg.Key = &jose.JSONWebKey{Key: testKey()}

	// There should be an error since a 2nd reg for the same IPv6 address will
	// exceed the RegistrationsPerIP rate limit
	_, err = ra.NewRegistration(ctx, reg)
	test.AssertError(t, err, "No error adding duplicate IPv6 registration")
	test.AssertEquals(t, err.Error(), "too many registrations for this IP: see https://letsencrypt.org/docs/rate-limits/")

	// Create a registration for an IPv6 address in the same /48
	reg.Key = &jose.JSONWebKey{Key: testKey()}
	reg.InitialIP = net.ParseIP("2001:cdba:1234:5678:9101:1121:3257:9653")

	// There should be no errors since two IPv6 addresses in the same /48 is
	// within the RegistrationsPerIPRange limit
	_, err = ra.NewRegistration(ctx, reg)
	test.AssertNotError(t, err, "Unexpected error adding second IPv6 registration in the same /48")

	// Create a registration for yet another IPv6 address in the same /48
	reg.Key = &jose.JSONWebKey{Key: testKey()}
	reg.InitialIP = net.ParseIP("2001:cdba:1234:5678:9101:1121:3257:9654")

	// There should be an error since three registrations within the same IPv6
	// /48 is outside of the RegistrationsPerIPRange limit
	_, err = ra.NewRegistration(ctx, reg)
	test.AssertError(t, err, "No error adding a third IPv6 registration in the same /48")
	test.AssertEquals(t, err.Error(), "too many registrations for this IP range: see https://letsencrypt.org/docs/rate-limits/")
}

type NoUpdateSA struct {
	mocks.StorageAuthority
}

func (sa NoUpdateSA) UpdateRegistration(_ context.Context, _ core.Registration) error {
	return fmt.Errorf("UpdateRegistration() is mocked to always error")
}

func TestUpdateRegistrationSame(t *testing.T) {
	_, _, ra, _, cleanUp := initAuthorities(t)
	defer cleanUp()
	mailto := "mailto:foo@letsencrypt.org"

	// Make a new registration with AccountKeyC and a Contact
	input := core.Registration{
		Key:       &AccountKeyC,
		Contact:   &[]string{mailto},
		Agreement: "I agreed",
		InitialIP: net.ParseIP("5.0.5.0"),
	}
	createResult, err := ra.NewRegistration(ctx, input)
	test.AssertNotError(t, err, "Could not create new registration")
	id := createResult.ID

	// Switch to a mock SA that will always error if UpdateRegistration() is called
	ra.SA = &NoUpdateSA{}

	// Make an update to the registration with the same Contact & Agreement values.
	updateSame := core.Registration{
		ID:        id,
		Key:       &AccountKeyC,
		Contact:   &[]string{mailto},
		Agreement: "I agreed",
	}

	// The update operation should *not* error, even with the NoUpdateSA because
	// UpdateRegistration() should not be called when the update content doesn't
	// actually differ from the existing content
	_, err = ra.UpdateRegistration(ctx, input, updateSame)
	test.AssertNotError(t, err, "Error updating registration")
}

func TestNewAuthorization(t *testing.T) {
	_, sa, ra, _, cleanUp := initAuthorities(t)
	defer cleanUp()

	authz, err := ra.NewAuthorization(ctx, AuthzRequest, Registration.ID)
	test.AssertNotError(t, err, "NewAuthorization failed")

	// Verify that returned authz same as DB
	dbAuthz := getAuthorization(t, authz.ID, sa)
	assertAuthzEqual(t, authz, dbAuthz)

	// Verify that the returned authz has the right information
	test.Assert(t, authz.RegistrationID == Registration.ID, "Initial authz did not get the right registration ID")
	test.Assert(t, authz.Identifier == AuthzRequest.Identifier, "Initial authz had wrong identifier")
	test.Assert(t, authz.Status == core.StatusPending, "Initial authz not pending")

	// TODO Verify that challenges are correct
	test.Assert(t, len(authz.Challenges) == 2, "Incorrect number of challenges returned")
	for _, c := range authz.Challenges {
		if c.Type != core.ChallengeTypeHTTP01 && c.Type != core.ChallengeTypeDNS01 {
			t.Errorf("unsupported challenge type %s", c.Type)
		}
		test.AssertNotError(t, c.CheckConsistencyForClientOffer(), "CheckConsistencyForClientOffer for Challenge 0 returned an error")
	}
}

func TestReuseValidAuthorization(t *testing.T) {
	_, sa, ra, _, cleanUp := initAuthorities(t)
	defer cleanUp()

	// Turn on AuthZ Reuse
	ra.reuseValidAuthz = true

	// Create one finalized authorization
	finalAuthz := AuthzInitial
	finalAuthz.Status = "valid"
	exp := ra.clk.Now().Add(365 * 24 * time.Hour)
	finalAuthz.Expires = &exp
	finalAuthz.Challenges[0].Status = "valid"
	finalAuthz.Challenges[0].Type = core.ChallengeTypeHTTP01
	finalAuthz.RegistrationID = Registration.ID
	finalAuthz, err := sa.NewPendingAuthorization(ctx, finalAuthz)
	test.AssertNotError(t, err, "Could not store test pending authorization")
	err = sa.FinalizeAuthorization(ctx, finalAuthz)
	test.AssertNotError(t, err, "Could not finalize test pending authorization")

	// Now create another authorization for the same Reg.ID/domain
	secondAuthz, err := ra.NewAuthorization(ctx, AuthzRequest, Registration.ID)
	test.AssertNotError(t, err, "NewAuthorization for secondAuthz failed")

	// The first authz should be reused as the second and thus have the same ID
	test.AssertEquals(t, finalAuthz.ID, secondAuthz.ID)

	// The second authz shouldn't be pending, it should be valid (that's why it
	// was reused)
	test.AssertEquals(t, secondAuthz.Status, core.StatusValid)

	// It should have one http challenge already marked valid
	httpIndex := ResponseIndex
	httpChallenge := secondAuthz.Challenges[httpIndex]
	test.AssertEquals(t, httpChallenge.Type, core.ChallengeTypeHTTP01)
	test.AssertEquals(t, httpChallenge.Status, core.StatusValid)

	// Sending an update to this authz for an already valid challenge should do
	// nothing (but produce no error), since it is already a valid authz
	authzPB, err := bgrpc.AuthzToPB(secondAuthz)
	test.AssertNotError(t, err, "Failed to serialize secondAuthz")
	challIndex := int64(httpIndex)
	authzPB, err = ra.PerformValidation(ctx, &rapb.PerformValidationRequest{
		Authz:          authzPB,
		ChallengeIndex: &challIndex})
	test.AssertNotError(t, err, "PerformValidation on secondAuthz http failed")
	secondAuthz, err = bgrpc.PBToAuthz(authzPB)
	test.AssertNotError(t, err, "Failed to deserialize PerformValidation result for secondAuthz")
	test.AssertEquals(t, finalAuthz.ID, secondAuthz.ID)
	test.AssertEquals(t, secondAuthz.Status, core.StatusValid)

	challIndex = int64(httpIndex)
	authzPB, err = ra.PerformValidation(ctx, &rapb.PerformValidationRequest{
		Authz:          authzPB,
		ChallengeIndex: &challIndex})
	test.AssertNotError(t, err, "PerformValidation on secondAuthz sni failed")
	secondAuthz, err = bgrpc.PBToAuthz(authzPB)
	test.AssertNotError(t, err, "Failed to deserialize PerformValidation result for secondAuthz")
	test.AssertEquals(t, finalAuthz.ID, secondAuthz.ID)
	test.AssertEquals(t, secondAuthz.Status, core.StatusValid)
}

func TestReusePendingAuthorization(t *testing.T) {
	_, sa, ra, _, cleanUp := initAuthorities(t)
	defer cleanUp()

	// Create one pending authorization
	firstAuthz, err := ra.NewAuthorization(ctx, AuthzInitial, Registration.ID)
	test.AssertNotError(t, err, "Could not store test pending authorization")

	// Create another one with the same identifier
	secondAuthz, err := ra.NewAuthorization(ctx, core.Authorization{
		Identifier: AuthzInitial.Identifier,
	}, Registration.ID)
	test.AssertNotError(t, err, "Could not store test pending authorization")

	// The first authz should be reused as the second and thus have the same ID
	test.AssertEquals(t, firstAuthz.ID, secondAuthz.ID)
	test.AssertEquals(t, secondAuthz.Status, core.StatusPending)

	otherReg, err := sa.NewRegistration(ctx, core.Registration{
		Key:       &AccountKeyB,
		InitialIP: net.ParseIP("3.2.3.3"),
		Status:    core.StatusValid,
	})
	test.AssertNotError(t, err, "Creating otherReg")
	// An authz created under another registration ID should not be reused.
	thirdAuthz, err := ra.NewAuthorization(ctx, core.Authorization{
		Identifier: AuthzInitial.Identifier,
	}, otherReg.ID)
	test.AssertNotError(t, err, "Could not store test pending authorization")
	if thirdAuthz.ID == firstAuthz.ID {
		t.Error("Authorization was reused for a different account.")
	}
}

type mockSAWithBadGetValidAuthz struct {
	mocks.StorageAuthority
}

func (m mockSAWithBadGetValidAuthz) GetValidAuthorizations(
	ctx context.Context,
	registrationID int64,
	names []string,
	now time.Time) (map[string]*core.Authorization, error) {
	return nil, fmt.Errorf("mockSAWithBadGetValidAuthz always errors!")
}

func (m mockSAWithBadGetValidAuthz) GetValidAuthorizations2(
	ctx context.Context,
	_ *sapb.GetValidAuthorizationsRequest) (*sapb.Authorizations, error) {
	return nil, fmt.Errorf("mockSAWithBadGetValidAuthz always errors!")
}

func TestReuseAuthorizationFaultySA(t *testing.T) {
	_, _, ra, _, cleanUp := initAuthorities(t)
	defer cleanUp()

	// Turn on AuthZ Reuse
	ra.reuseValidAuthz = true

	// Use a mock SA that always fails `GetValidAuthorizations` and
	// `GetValidAuthorizations2`
	mockSA := &mockSAWithBadGetValidAuthz{}
	ra.SA = mockSA

	// We expect that calling NewAuthorization will fail gracefully with an error
	// about the existing validations
	_, err := ra.NewAuthorization(ctx, AuthzRequest, Registration.ID)
	test.AssertEquals(t, err.Error(), "unable to get existing validations for regID: 1, identifier: not-example.com, mockSAWithBadGetValidAuthz always errors!")
}

func TestReuseAuthorizationDisabled(t *testing.T) {
	_, sa, ra, _, cleanUp := initAuthorities(t)
	defer cleanUp()
	ra.reuseValidAuthz = false

	// Create one finalized authorization
	finalAuthz := AuthzInitial
	finalAuthz.Status = "valid"
	exp := ra.clk.Now().Add(365 * 24 * time.Hour)
	finalAuthz.Expires = &exp
	finalAuthz.Challenges[0].Status = "valid"
	finalAuthz.RegistrationID = Registration.ID
	finalAuthz, err := sa.NewPendingAuthorization(ctx, finalAuthz)
	test.AssertNotError(t, err, "Could not store test pending authorization")
	err = sa.FinalizeAuthorization(ctx, finalAuthz)
	test.AssertNotError(t, err, "Could not finalize test pending authorization")

	// Now create another authorization for the same Reg.ID/domain
	secondAuthz, err := ra.NewAuthorization(ctx, AuthzRequest, Registration.ID)
	test.AssertNotError(t, err, "NewAuthorization for secondAuthz failed")

	// The second authz should not have the same ID as the previous AuthZ,
	// because we have set `reuseValidAuthZ` to false. It should be a fresh
	// & unique authz
	test.AssertNotEquals(t, finalAuthz.ID, secondAuthz.ID)

	// The second authz shouldn't be valid, but pending since it is a brand new
	// authz, not a reused one
	test.AssertEquals(t, secondAuthz.Status, core.StatusPending)
}

func TestReuseExpiringAuthorization(t *testing.T) {
	_, sa, ra, _, cleanUp := initAuthorities(t)
	defer cleanUp()

	// Turn on AuthZ Reuse
	ra.reuseValidAuthz = true

	// Create one finalized authorization that expires in 12 hours from now
	expiringAuth := AuthzInitial
	expiringAuth.Status = "valid"
	exp := ra.clk.Now().Add(12 * time.Hour)
	expiringAuth.Expires = &exp
	expiringAuth.Challenges[0].Status = "valid"
	expiringAuth.RegistrationID = Registration.ID
	expiringAuth, err := sa.NewPendingAuthorization(ctx, expiringAuth)
	test.AssertNotError(t, err, "Could not store test pending authorization")
	err = sa.FinalizeAuthorization(ctx, expiringAuth)
	test.AssertNotError(t, err, "Could not finalize test pending authorization")

	// Now create another authorization for the same Reg.ID/domain
	secondAuthz, err := ra.NewAuthorization(ctx, AuthzRequest, Registration.ID)
	test.AssertNotError(t, err, "NewAuthorization for secondAuthz failed")

	// The second authz should not have the same ID as the previous AuthZ,
	// because the existing valid authorization expires within 1 day from now
	test.AssertNotEquals(t, expiringAuth.ID, secondAuthz.ID)

	// The second authz shouldn't be valid, but pending since it is a brand new
	// authz, not a reused one
	test.AssertEquals(t, secondAuthz.Status, core.StatusPending)
}

func TestNewAuthorizationCapitalLetters(t *testing.T) {
	_, sa, ra, _, cleanUp := initAuthorities(t)
	defer cleanUp()

	authzReq := core.Authorization{
		Identifier: identifier.ACMEIdentifier{
			Type:  identifier.IdentifierDNS,
			Value: "NOT-example.COM",
		},
	}
	authz, err := ra.NewAuthorization(ctx, authzReq, Registration.ID)
	test.AssertNotError(t, err, "NewAuthorization failed")
	test.AssertEquals(t, "not-example.com", authz.Identifier.Value)

	dbAuthz := getAuthorization(t, authz.ID, sa)
	assertAuthzEqual(t, authz, dbAuthz)
}

func TestNewAuthorizationInvalidName(t *testing.T) {
	_, _, ra, _, cleanUp := initAuthorities(t)
	defer cleanUp()

	authzReq := core.Authorization{
		Identifier: identifier.ACMEIdentifier{
			Type:  identifier.IdentifierDNS,
			Value: "127.0.0.1",
		},
	}
	_, err := ra.NewAuthorization(ctx, authzReq, Registration.ID)
	if err == nil {
		t.Fatalf("NewAuthorization succeeded for 127.0.0.1, should have failed")
	}
	if !berrors.Is(err, berrors.Malformed) {
		t.Errorf("expected berrors.BoulderError with internal type berrors.Malformed, got %T", err)
	}
}

func TestPerformValidationExpired(t *testing.T) {
	_, _, ra, fc, cleanUp := initAuthorities(t)
	defer cleanUp()

	authz, err := ra.NewAuthorization(ctx, AuthzRequest, Registration.ID)
	test.AssertNotError(t, err, "NewAuthorization failed")

	expiry := fc.Now().Add(-2 * time.Hour)
	authz.Expires = &expiry

	authzPB, err := bgrpc.AuthzToPB(authz)
	test.AssertNotError(t, err, "AuthzToPB failed")

	challIndex := int64(ResponseIndex)
	_, err = ra.PerformValidation(ctx, &rapb.PerformValidationRequest{
		Authz:          authzPB,
		ChallengeIndex: &challIndex,
	})
	test.AssertError(t, err, "Updated expired authorization")
}

func TestPerformValidationAlreadyValid(t *testing.T) {
	va, sa, ra, _, cleanUp := initAuthorities(t)
	defer cleanUp()
	ra.reuseValidAuthz = false

	// Create a finalized authorization
	finalAuthz := AuthzInitial
	finalAuthz.Status = "valid"
	exp := ra.clk.Now().Add(365 * 24 * time.Hour)
	finalAuthz.Expires = &exp
	finalAuthz.Challenges[0].Status = "valid"
	finalAuthz.RegistrationID = Registration.ID
	finalAuthz, err := sa.NewPendingAuthorization(ctx, finalAuthz)
	test.AssertNotError(t, err, "Could not create pending authorization")
	err = sa.FinalizeAuthorization(ctx, finalAuthz)
	test.AssertNotError(t, err, "Could not finalize pending authorization")

	finalAuthz.Challenges[ResponseIndex].Type = core.ChallengeTypeHTTP01
	finalAuthz.Challenges[ResponseIndex].Status = core.StatusPending
	va.RecordsReturn = []core.ValidationRecord{
		{Hostname: "example.com"}}
	va.ProblemReturn = nil

	authzPB, err := bgrpc.AuthzToPB(finalAuthz)
	test.AssertNotError(t, err, "AuthzToPB failed")

	// A subsequent call to perform validation should return the expected error
	challIndex := int64(ResponseIndex)
	_, err = ra.PerformValidation(ctx, &rapb.PerformValidationRequest{
		Authz:          authzPB,
		ChallengeIndex: &challIndex,
	})
	test.Assert(t, berrors.Is(err, berrors.WrongAuthorizationState),
		"PerformValidation of valid authz (with reuseValidAuthz disabled) didn't return a berrors.WrongAuthorizationState")
}

func TestPerformValidationSuccess(t *testing.T) {
	va, sa, ra, _, cleanUp := initAuthorities(t)
	defer cleanUp()

	// We know this is OK because of TestNewAuthorization
	authz, err := ra.NewAuthorization(ctx, AuthzRequest, Registration.ID)
	test.AssertNotError(t, err, "NewAuthorization failed")

	challIdx := challTypeIndex(t, authz.Challenges, core.ChallengeTypeDNS01)
	va.RecordsReturn = []core.ValidationRecord{
		{Hostname: "example.com"}}
	va.ProblemReturn = nil

	authzPB, err := bgrpc.AuthzToPB(authz)
	test.AssertNotError(t, err, "AuthzToPB failed")

	authzPB, err = ra.PerformValidation(ctx, &rapb.PerformValidationRequest{
		Authz:          authzPB,
		ChallengeIndex: &challIdx,
	})
	test.AssertNotError(t, err, "PerformValidation failed")
	authz, err = bgrpc.PBToAuthz(authzPB)
	test.AssertNotError(t, err, "PBToAuthz failed")

	var vaAuthz core.Authorization
	select {
	case a := <-va.argument:
		vaAuthz = a
	case <-time.After(time.Second):
		t.Fatal("Timed out waiting for DummyValidationAuthority.PerformValidation to complete")
	}

	// Verify that the VA got the authz, and it's the same as the others
	assertAuthzEqual(t, authz, vaAuthz)

	// Sleep so the RA has a chance to write to the SA
	time.Sleep(100 * time.Millisecond)

	dbAuthz := getAuthorization(t, authz.ID, sa)

	// Verify that the responses are reflected
	test.Assert(t, len(vaAuthz.Challenges) > 0, "Authz passed to VA has no challenges")
	challIdx = challTypeIndex(t, dbAuthz.Challenges, core.ChallengeTypeDNS01)
	test.Assert(t, dbAuthz.Challenges[challIdx].Status == core.StatusValid, "challenge was not marked as valid")
}

func TestCertificateKeyNotEqualAccountKey(t *testing.T) {
	_, sa, ra, _, cleanUp := initAuthorities(t)
	defer cleanUp()
	authz := core.Authorization{RegistrationID: 1}
	authz, err := sa.NewPendingAuthorization(ctx, authz)
	test.AssertNotError(t, err, "Could not store test data")
	authz.Identifier = identifier.ACMEIdentifier{
		Type:  identifier.IdentifierDNS,
		Value: "www.example.com",
	}
	csr := x509.CertificateRequest{
		SignatureAlgorithm: x509.SHA256WithRSA,
		PublicKey:          AccountKeyA.Key,
		DNSNames:           []string{"www.example.com"},
	}
	csrBytes, err := x509.CreateCertificateRequest(rand.Reader, &csr, AccountPrivateKey.Key)
	test.AssertNotError(t, err, "Failed to sign CSR")
	parsedCSR, err := x509.ParseCertificateRequest(csrBytes)
	test.AssertNotError(t, err, "Failed to parse CSR")
	err = sa.FinalizeAuthorization(ctx, authz)
	test.AssertNotError(t, err, "Could not store test data")
	certRequest := core.CertificateRequest{
		CSR: parsedCSR,
	}

	// Registration has key == AccountKeyA
	_, err = ra.NewCertificate(ctx, certRequest, Registration.ID)
	test.AssertError(t, err, "Should have rejected cert with key = account key")
	test.AssertEquals(t, err.Error(), "certificate public key must be different than account key")
}

func TestAuthorizationRequired(t *testing.T) {
	_, sa, ra, _, cleanUp := initAuthorities(t)
	defer cleanUp()
	AuthzFinal.RegistrationID = 1
	AuthzFinal, err := sa.NewPendingAuthorization(ctx, AuthzFinal)
	test.AssertNotError(t, err, "Could not store test data")
	err = sa.FinalizeAuthorization(ctx, AuthzFinal)
	test.AssertNotError(t, err, "Could not store test data")

	// ExampleCSR requests not-example.com and www.not-example.com,
	// but the authorization only covers not-example.com
	certRequest := core.CertificateRequest{
		CSR: ExampleCSR,
	}

	_, err = ra.NewCertificate(ctx, certRequest, 1)
	test.Assert(t, err != nil, "Issued certificate with insufficient authorization")
}

func TestNewCertificate(t *testing.T) {
	_, sa, ra, _, cleanUp := initAuthorities(t)
	defer cleanUp()
	AuthzFinal.RegistrationID = Registration.ID
	AuthzFinal, err := sa.NewPendingAuthorization(ctx, AuthzFinal)
	test.AssertNotError(t, err, "Could not store test data")
	err = sa.FinalizeAuthorization(ctx, AuthzFinal)
	test.AssertNotError(t, err, "Could not store test data")

	// Inject another final authorization to cover www.not-example.com
	authzFinalWWW := AuthzFinal
	authzFinalWWW.Identifier.Value = "www.not-example.com"
	authzFinalWWW, err = sa.NewPendingAuthorization(ctx, authzFinalWWW)
	test.AssertNotError(t, err, "Could not store test data")
	err = sa.FinalizeAuthorization(ctx, authzFinalWWW)
	test.AssertNotError(t, err, "Could not store test data")

	// Check that we fail if the CSR signature is invalid
	ExampleCSR.Signature[0]++
	certRequest := core.CertificateRequest{
		CSR: ExampleCSR,
	}

	_, err = ra.NewCertificate(ctx, certRequest, Registration.ID)
	ExampleCSR.Signature[0]--
	test.AssertError(t, err, "Failed to check CSR signature")

	// Check that we don't fail on case mismatches
	ExampleCSR.Subject.CommonName = "www.NOT-example.com"
	certRequest = core.CertificateRequest{
		CSR: ExampleCSR,
	}

	cert, err := ra.NewCertificate(ctx, certRequest, Registration.ID)
	test.AssertNotError(t, err, "Failed to issue certificate")

	_, err = x509.ParseCertificate(cert.DER)
	test.AssertNotError(t, err, "Failed to parse certificate")
}

func TestAuthzRateLimiting(t *testing.T) {
	_, _, ra, fc, cleanUp := initAuthorities(t)
	defer cleanUp()

	ra.rlPolicies = &dummyRateLimitConfig{
		PendingAuthorizationsPerAccountPolicy: ratelimit.RateLimitPolicy{
			Threshold: 1,
			Window:    cmd.ConfigDuration{Duration: 24 * 90 * time.Hour},
		},
	}
	fc.Add(24 * 90 * time.Hour)

	// Should be able to create an authzRequest
	authz, err := ra.NewAuthorization(ctx, AuthzRequest, Registration.ID)
	test.AssertNotError(t, err, "NewAuthorization failed")

	fc.Add(time.Hour)

	// Second one should trigger rate limit
	_, err = ra.NewAuthorization(ctx, AuthzRequest, Registration.ID)
	test.AssertError(t, err, "Pending Authorization rate limit failed.")

	// Finalize pending authz
	if features.Enabled(features.NewAuthorizationSchema) {
		authz.Challenges[0].Status = core.StatusInvalid
		err = ra.recordValidation(ctx, authz.ID, authz.Expires, &authz.Challenges[0])
		test.AssertNotError(t, err, "recordValidation failed")
	} else {
		err = ra.onValidationUpdate(ctx, authz)
		test.AssertNotError(t, err, "Could not store test data")
	}

	// Try to create a new authzRequest, should be fine now.
	_, err = ra.NewAuthorization(ctx, AuthzRequest, Registration.ID)
	test.AssertNotError(t, err, "NewAuthorization failed")
}

func TestNewOrderRateLimiting(t *testing.T) {
	_, _, ra, fc, cleanUp := initAuthorities(t)
	defer cleanUp()
	ra.orderLifetime = 5 * 24 * time.Hour

	rateLimitDuration := 5 * time.Minute

	// Create a dummy rate limit config that sets a NewOrdersPerAccount rate
	// limit with a very low threshold/short window
	ra.rlPolicies = &dummyRateLimitConfig{
		NewOrdersPerAccountPolicy: ratelimit.RateLimitPolicy{
			Threshold: 1,
			Window:    cmd.ConfigDuration{Duration: rateLimitDuration},
		},
	}

	orderOne := &rapb.NewOrderRequest{
		RegistrationID: &Registration.ID,
		Names:          []string{"first.example.com"},
	}
	orderTwo := &rapb.NewOrderRequest{
		RegistrationID: &Registration.ID,
		Names:          []string{"second.example.com"},
	}

	// To start, it should be possible to create a new order
	_, err := ra.NewOrder(ctx, orderOne)
	test.AssertNotError(t, err, "NewOrder for orderOne failed")

	// Advance the clock 1s to separate the orders in time
	fc.Add(time.Second)

	// Creating an order immediately after the first with different names
	// should fail
	_, err = ra.NewOrder(ctx, orderTwo)
	test.AssertError(t, err, "NewOrder for orderTwo succeeded, should have been ratelimited")

	// Creating the first order again should succeed because of order reuse, no
	// new pending order is produced.
	_, err = ra.NewOrder(ctx, orderOne)
	test.AssertNotError(t, err, "Reuse of orderOne failed")

	// Advancing the clock by 2 * the rate limit duration should allow orderTwo to
	// succeed
	fc.Add(2 * rateLimitDuration)
	_, err = ra.NewOrder(ctx, orderTwo)
	test.AssertNotError(t, err, "NewOrder for orderTwo failed after advancing clock")
}

// TestEarlyOrderRateLimiting tests that the EarlyOrderRateLimiting flag results
// in NewOrder applying the certificates per name/per FQDN rate limits against
// the order names.
func TestEarlyOrderRateLimiting(t *testing.T) {
	_, _, ra, _, cleanUp := initAuthorities(t)
	defer cleanUp()
	ra.orderLifetime = 5 * 24 * time.Hour

	rateLimitDuration := 5 * time.Minute

	domain := "early-ratelimit-example.com"

	// Set a mock RL policy with a CertificatesPerName threshold for the domain
	// name so low if it were enforced it would prevent a new order for any names.
	ra.rlPolicies = &dummyRateLimitConfig{
		CertificatesPerNamePolicy: ratelimit.RateLimitPolicy{
			Threshold: 10,
			Window:    cmd.ConfigDuration{Duration: rateLimitDuration},
			// Setting the Threshold to 0 skips applying the rate limit. Setting an
			// override to 0 does the trick.
			Overrides: map[string]int{
				domain: 0,
			},
		},
		NewOrdersPerAccountPolicy: ratelimit.RateLimitPolicy{
			Threshold: 10,
			Window:    cmd.ConfigDuration{Duration: rateLimitDuration},
		},
	}

	// Start with the feature flag enabled.
	err := features.Set(map[string]bool{"EarlyOrderRateLimit": true})
	test.AssertNotError(t, err, "Failed to set EarlyOrderRateLimit feature flag")

	// Request an order for the test domain
	newOrder := &rapb.NewOrderRequest{
		RegistrationID: &Registration.ID,
		Names:          []string{domain},
	}

	// With the feature flag enabled the NewOrder request should fail because of
	// the CertificatesPerNamePolicy.
	_, err = ra.NewOrder(ctx, newOrder)
	test.AssertError(t, err, "NewOrder did not apply cert rate limits with feature flag enabled")

	// The err should be the expected rate limit error
	expectedErrPrefix := "too many certificates already issued for: " +
		"early-ratelimit-example.com"
	test.Assert(t,
		strings.HasPrefix(err.Error(), expectedErrPrefix),
		fmt.Sprintf("expected error to have prefix %q got %q", expectedErrPrefix, err))

	// Disable EarlyOrderRateLimit. Instead of using features.Reset we use
	// features.Set so that we don't stamp on NewAuthorizationSchema
	_ = features.Set(map[string]bool{"EarlyOrderRateLimit": false})

	// The same NewOrder request should now succeed because EarlyOrderRateLimit
	// isn't enabled and the CertificatesPerNamePolicy won't be enforced until
	// finalization time.
	_, err = ra.NewOrder(ctx, newOrder)
	test.AssertNotError(t, err, "NewOrder applied cert rate limits with feature flag disabled")
}

func TestAuthzFailedRateLimiting(t *testing.T) {
	_, _, ra, _, cleanUp := initAuthorities(t)
	defer cleanUp()

	ra.rlPolicies = &dummyRateLimitConfig{
		InvalidAuthorizationsPerAccountPolicy: ratelimit.RateLimitPolicy{
			Threshold: 1,
			Window:    cmd.ConfigDuration{Duration: 1 * time.Hour},
		},
	}

	// override with our mockInvalidAuthorizationsAuthority for this specific test
	ra.SA = sagrpc.NewStorageAuthorityClient(&mockInvalidAuthorizationsAuthority{})
	// Should trigger rate limit
	_, err := ra.NewAuthorization(ctx, AuthzRequest, Registration.ID)
	test.AssertError(t, err, "NewAuthorization did not encounter expected rate limit error")
	test.AssertEquals(t, err.Error(), "too many failed authorizations recently: see https://letsencrypt.org/docs/rate-limits/")
}

func TestDomainsForRateLimiting(t *testing.T) {
	domains, err := domainsForRateLimiting([]string{})
	test.AssertNotError(t, err, "failed on empty")
	test.AssertEquals(t, len(domains), 0)

	domains, err = domainsForRateLimiting([]string{"www.example.com", "example.com"})
	test.AssertNotError(t, err, "failed on example.com")
	test.AssertEquals(t, len(domains), 1)
	test.AssertEquals(t, domains[0], "example.com")

	domains, err = domainsForRateLimiting([]string{"www.example.com", "example.com", "www.example.co.uk"})
	test.AssertNotError(t, err, "failed on example.co.uk")
	test.AssertEquals(t, len(domains), 2)
	test.AssertEquals(t, domains[0], "example.co.uk")
	test.AssertEquals(t, domains[1], "example.com")

	domains, err = domainsForRateLimiting([]string{"www.example.com", "example.com", "www.example.co.uk", "co.uk"})
	test.AssertNotError(t, err, "should not fail on public suffix")
	test.AssertEquals(t, len(domains), 2)
	test.AssertEquals(t, domains[0], "example.co.uk")
	test.AssertEquals(t, domains[1], "example.com")

	domains, err = domainsForRateLimiting([]string{"foo.bar.baz.www.example.com", "baz.example.com"})
	test.AssertNotError(t, err, "failed on foo.bar.baz")
	test.AssertEquals(t, len(domains), 1)
	test.AssertEquals(t, domains[0], "example.com")

	domains, err = domainsForRateLimiting([]string{"github.io", "foo.github.io", "bar.github.io"})
	test.AssertNotError(t, err, "failed on public suffix private domain")
	test.AssertEquals(t, len(domains), 2)
	test.AssertEquals(t, domains[0], "bar.github.io")
	test.AssertEquals(t, domains[1], "foo.github.io")
}

func TestSuffixesForRateLimiting(t *testing.T) {
	suffixes, err := suffixesForRateLimiting([]string{})
	test.AssertNotError(t, err, "suffixiesForRateLimiting should not error with empty domains arg")
	test.AssertEquals(t, len(suffixes), 0)

	suffixes, err = suffixesForRateLimiting([]string{"www.example.com", "example.com"})
	test.AssertNotError(t, err, "should not fail on no public suffixes")
	test.AssertEquals(t, len(suffixes), 0)

	suffixes, err = suffixesForRateLimiting([]string{"www.example.com", "example.com", "www.example.co.uk", "co.uk"})
	test.AssertNotError(t, err, "should not fail on public suffix")
	test.AssertEquals(t, len(suffixes), 1)
	test.AssertEquals(t, suffixes[0], "co.uk")

	suffixes, err = suffixesForRateLimiting([]string{"github.io", "foo.github.io", "bar.github.io"})
	test.AssertNotError(t, err, "failed on public suffix private domain")
	test.AssertEquals(t, len(suffixes), 1)
	test.AssertEquals(t, suffixes[0], "github.io")

	suffixes, err = suffixesForRateLimiting([]string{"github.io", "foo.github.io", "www.example.com", "www.example.co.uk", "co.uk"})
	test.AssertNotError(t, err, "failed on mix of public suffix private domain and public suffix")
	test.AssertEquals(t, len(suffixes), 2)
	test.AssertEquals(t, suffixes[0], "co.uk")
	test.AssertEquals(t, suffixes[1], "github.io")
}

func TestRateLimitLiveReload(t *testing.T) {
	_, _, ra, _, cleanUp := initAuthorities(t)
	defer cleanUp()

	// We'll work with a temporary file as the reloader monitored rate limit
	// policy file
	policyFile, tempErr := ioutil.TempFile("", "rate-limit-policies.yml")
	test.AssertNotError(t, tempErr, "should not fail to create TempFile")
	filename := policyFile.Name()
	defer os.Remove(filename)

	// Start with bodyOne in the temp file
	bodyOne, readErr := ioutil.ReadFile("../test/rate-limit-policies.yml")
	test.AssertNotError(t, readErr, "should not fail to read ../test/rate-limit-policies.yml")
	writeErr := ioutil.WriteFile(filename, bodyOne, 0644)
	test.AssertNotError(t, writeErr, "should not fail to write temp file")

	// Configure the RA to use the monitored temp file as the policy file
	err := ra.SetRateLimitPoliciesFile(filename)
	test.AssertNotError(t, err, "failed to SetRateLimitPoliciesFile")

	// Test some fields of the initial policy to ensure it loaded correctly
	test.AssertEquals(t, ra.rlPolicies.CertificatesPerName().Overrides["le.wtf"], 10000)
	test.AssertEquals(t, ra.rlPolicies.RegistrationsPerIP().Overrides["127.0.0.1"], 1000000)
	test.AssertEquals(t, ra.rlPolicies.PendingAuthorizationsPerAccount().Threshold, 150)
	test.AssertEquals(t, ra.rlPolicies.CertificatesPerFQDNSet().Overrides["le.wtf"], 10000)
	test.AssertEquals(t, ra.rlPolicies.CertificatesPerFQDNSet().Threshold, 5)

	// Write a different  policy YAML to the monitored file, expect a reload.
	// Sleep a few milliseconds before writing so the timestamp isn't identical to
	// when we wrote bodyOne to the file earlier.
	bodyTwo, readErr := ioutil.ReadFile("../test/rate-limit-policies-b.yml")
	test.AssertNotError(t, readErr, "should not fail to read ../test/rate-limit-policies-b.yml")
	time.Sleep(1 * time.Second)
	writeErr = ioutil.WriteFile(filename, bodyTwo, 0644)
	test.AssertNotError(t, writeErr, "should not fail to write temp file")

	// Sleep to allow the reloader a chance to catch that an update occurred
	time.Sleep(2 * time.Second)

	// Test fields of the policy to make sure writing the new policy to the monitored file
	// resulted in the runtime values being updated
	test.AssertEquals(t, ra.rlPolicies.CertificatesPerName().Overrides["le.wtf"], 9999)
	test.AssertEquals(t, ra.rlPolicies.CertificatesPerName().Overrides["le4.wtf"], 9999)
	test.AssertEquals(t, ra.rlPolicies.RegistrationsPerIP().Overrides["127.0.0.1"], 999990)
	test.AssertEquals(t, ra.rlPolicies.PendingAuthorizationsPerAccount().Threshold, 999)
	test.AssertEquals(t, ra.rlPolicies.CertificatesPerFQDNSet().Overrides["le.wtf"], 9999)
	test.AssertEquals(t, ra.rlPolicies.CertificatesPerFQDNSet().Threshold, 99999)
}

type mockSAWithNameCounts struct {
	mocks.StorageAuthority
	nameCounts  map[string]*sapb.CountByNames_MapElement
	exactCounts map[string]*sapb.CountByNames_MapElement
	t           *testing.T
	clk         clock.FakeClock
}

func (m mockSAWithNameCounts) CountCertificatesByNames(ctx context.Context, names []string, earliest, latest time.Time) (ret []*sapb.CountByNames_MapElement, err error) {
	if latest != m.clk.Now() {
		m.t.Errorf("incorrect latest: was %s, expected %s", latest, m.clk.Now())
	}
	expectedEarliest := m.clk.Now().Add(-23 * time.Hour)
	if earliest != expectedEarliest {
		m.t.Errorf("incorrect earliest: was %s, expected %s", earliest, expectedEarliest)
	}
	var results []*sapb.CountByNames_MapElement
	for _, name := range names {
		if entry, ok := m.nameCounts[name]; ok {
			results = append(results, entry)
		}
	}
	return results, nil
}

func (m mockSAWithNameCounts) CountCertificatesByExactNames(ctx context.Context, names []string, earliest, latest time.Time) (ret []*sapb.CountByNames_MapElement, err error) {
	if latest != m.clk.Now() {
		m.t.Errorf("incorrect latest: was %s, expected %s", latest, m.clk.Now())
	}
	expectedEarliest := m.clk.Now().Add(-23 * time.Hour)
	if earliest != expectedEarliest {
		m.t.Errorf("incorrect earliest: was %s, expected %s", earliest, expectedEarliest)
	}
	var results []*sapb.CountByNames_MapElement
	for _, name := range names {
		if entry, ok := m.exactCounts[name]; ok {
			results = append(results, entry)
		}
	}
	return results, nil
}

func nameCount(domain string, count int) *sapb.CountByNames_MapElement {
	pbInt := int64(count)
	return &sapb.CountByNames_MapElement{
		Name:  &domain,
		Count: &pbInt,
	}
}

func TestCheckCertificatesPerNameLimit(t *testing.T) {
	_, _, ra, fc, cleanUp := initAuthorities(t)
	defer cleanUp()

	rlp := ratelimit.RateLimitPolicy{
		Threshold: 3,
		Window:    cmd.ConfigDuration{Duration: 23 * time.Hour},
		Overrides: map[string]int{
			"bigissuer.com":     100,
			"smallissuer.co.uk": 1,
		},
	}

	mockSA := &mockSAWithNameCounts{
		nameCounts: map[string]*sapb.CountByNames_MapElement{
			"example.com": nameCount("example.com", 1),
		},
		clk: fc,
		t:   t,
	}

	ra.SA = mockSA

	// One base domain, below threshold
	err := ra.checkCertificatesPerNameLimit(ctx, []string{"www.example.com", "example.com"}, rlp, 99)
	test.AssertNotError(t, err, "rate limited example.com incorrectly")

	// One base domain, above threshold
	mockSA.nameCounts["example.com"] = nameCount("example.com", 10)
	err = ra.checkCertificatesPerNameLimit(ctx, []string{"www.example.com", "example.com"}, rlp, 99)
	test.AssertError(t, err, "incorrectly failed to rate limit example.com")
	if !berrors.Is(err, berrors.RateLimit) {
		t.Errorf("Incorrect error type %#v", err)
	}

	// SA misbehaved and didn't send back a count for every input name
	err = ra.checkCertificatesPerNameLimit(ctx, []string{"zombo.com", "www.example.com", "example.com"}, rlp, 99)
	test.AssertError(t, err, "incorrectly failed to error on misbehaving SA")

	// Two base domains, one above threshold but with an override.
	mockSA.nameCounts["example.com"] = nameCount("example.com", 0)
	mockSA.nameCounts["bigissuer.com"] = nameCount("bigissuer.com", 50)
	err = ra.checkCertificatesPerNameLimit(ctx, []string{"www.example.com", "subdomain.bigissuer.com"}, rlp, 99)
	test.AssertNotError(t, err, "incorrectly rate limited bigissuer")

	// Two base domains, one above its override
	mockSA.nameCounts["example.com"] = nameCount("example.com", 0)
	mockSA.nameCounts["bigissuer.com"] = nameCount("bigissuer.com", 100)
	err = ra.checkCertificatesPerNameLimit(ctx, []string{"www.example.com", "subdomain.bigissuer.com"}, rlp, 99)
	test.AssertError(t, err, "incorrectly failed to rate limit bigissuer")
	if !berrors.Is(err, berrors.RateLimit) {
		t.Errorf("Incorrect error type")
	}

	// One base domain, above its override (which is below threshold)
	mockSA.nameCounts["smallissuer.co.uk"] = nameCount("smallissuer.co.uk", 1)
	err = ra.checkCertificatesPerNameLimit(ctx, []string{"www.smallissuer.co.uk"}, rlp, 99)
	test.AssertError(t, err, "incorrectly failed to rate limit smallissuer")
	if !berrors.Is(err, berrors.RateLimit) {
		t.Errorf("Incorrect error type %#v", err)
	}
}

// TestCheckExactCertificateLimit tests that the duplicate certificate limit
// applied to FQDN sets is respected.
func TestCheckExactCertificateLimit(t *testing.T) {
	_, _, ra, _, cleanUp := initAuthorities(t)
	defer cleanUp()

	// Create a rate limit with a small threshold
	const dupeCertLimit = 3
	rlp := ratelimit.RateLimitPolicy{
		Threshold: dupeCertLimit,
		Window:    cmd.ConfigDuration{Duration: 23 * time.Hour},
	}

	// Create a mock SA that has a count of already issued certificates for some
	// test names
	mockSA := &mockSAWithFQDNSet{
		nameCounts: map[string]*sapb.CountByNames_MapElement{
			"under.example.com": nameCount("under.example.com", dupeCertLimit-1),
			"equal.example.com": nameCount("equal.example.com", dupeCertLimit),
			"over.example.com":  nameCount("over.example.com", dupeCertLimit+1),
		},
		t: t,
	}
	ra.SA = mockSA

	testCases := []struct {
		Name        string
		Domain      string
		ExpectedErr error
	}{
		{
			Name:        "FQDN set issuances less than limit",
			Domain:      "under.example.com",
			ExpectedErr: nil,
		},
		{
			Name:        "FQDN set issuances equal to limit",
			Domain:      "equal.example.com",
			ExpectedErr: fmt.Errorf("too many certificates already issued for exact set of domains: equal.example.com: see https://letsencrypt.org/docs/rate-limits/"),
		},
		{
			Name:        "FQDN set issuances above limit",
			Domain:      "over.example.com",
			ExpectedErr: fmt.Errorf("too many certificates already issued for exact set of domains: over.example.com: see https://letsencrypt.org/docs/rate-limits/"),
		},
	}

	// For each test case we check that the certificatesPerFQDNSetLimit is applied
	// as we expect
	for _, tc := range testCases {
		t.Run(tc.Name, func(t *testing.T) {
			result := ra.checkCertificatesPerFQDNSetLimit(ctx, []string{tc.Domain}, rlp, 0)
			if tc.ExpectedErr == nil {
				test.AssertNotError(t, result, fmt.Sprintf("Expected no error for %q", tc.Domain))
			} else {
				test.AssertError(t, result, fmt.Sprintf("Expected error for %q", tc.Domain))
				test.AssertEquals(t, result.Error(), tc.ExpectedErr.Error())
			}
		})
	}
}

func TestRegistrationUpdate(t *testing.T) {
	oldURL := "http://old.invalid"
	newURL := "http://new.invalid"
	reg := core.Registration{
		ID:        1,
		Contact:   &[]string{oldURL},
		Agreement: "",
	}
	update := core.Registration{
		Contact:   &[]string{newURL},
		Agreement: "totally!",
	}

	changed := mergeUpdate(&reg, update)
	test.AssertEquals(t, changed, true)
	test.Assert(t, len(*reg.Contact) == 1 && (*reg.Contact)[0] == (*update.Contact)[0], "Contact was not updated %v != %v")
	test.Assert(t, reg.Agreement == update.Agreement, "Agreement was not updated")

	// Make sure that a `MergeUpdate` call with an empty string doesn't produce an
	// error and results in a change to the base reg.
	emptyUpdate := core.Registration{
		Contact:   &[]string{""},
		Agreement: "totally!",
	}
	changed = mergeUpdate(&reg, emptyUpdate)
	test.AssertEquals(t, changed, true)
}

func TestRegistrationContactUpdate(t *testing.T) {
	contactURL := "mailto://example@example.com"
	fullReg := core.Registration{
		ID:        1,
		Contact:   &[]string{contactURL},
		Agreement: "totally!",
	}

	// Test that a registration contact can be removed by updating with an empty
	// Contact slice.
	reg := fullReg
	var contactRemoveUpdate core.Registration
	contactRemoveJSON := []byte(`
	{
		"key": {
			"e": "AQAB",
			"kty": "RSA",
			"n": "tSwgy3ORGvc7YJI9B2qqkelZRUC6F1S5NwXFvM4w5-M0TsxbFsH5UH6adigV0jzsDJ5imAechcSoOhAh9POceCbPN1sTNwLpNbOLiQQ7RD5mY_"
		},
		"id": 1,
		"contact": [],
		"agreement": "totally!"
	}
	`)
	err := json.Unmarshal(contactRemoveJSON, &contactRemoveUpdate)
	test.AssertNotError(t, err, "Failed to unmarshal contactRemoveJSON")
	changed := mergeUpdate(&reg, contactRemoveUpdate)
	test.AssertEquals(t, changed, true)
	test.Assert(t, len(*reg.Contact) == 0, "Contact was not deleted in update")

	// Test that a registration contact isn't changed when an update is performed
	// with no Contact field
	reg = fullReg
	var contactSameUpdate core.Registration
	contactSameJSON := []byte(`
	{
		"key": {
			"e": "AQAB",
			"kty": "RSA",
			"n": "tSwgy3ORGvc7YJI9B2qqkelZRUC6F1S5NwXFvM4w5-M0TsxbFsH5UH6adigV0jzsDJ5imAechcSoOhAh9POceCbPN1sTNwLpNbOLiQQ7RD5mY_"
		},
		"id": 1,
		"agreement": "totally!"
	}
	`)
	err = json.Unmarshal(contactSameJSON, &contactSameUpdate)
	test.AssertNotError(t, err, "Failed to unmarshal contactSameJSON")
	changed = mergeUpdate(&reg, contactSameUpdate)
	test.AssertEquals(t, changed, false)
	test.Assert(t, len(*reg.Contact) == 1, "len(Contact) was updated unexpectedly")
	test.Assert(t, (*reg.Contact)[0] == "mailto://example@example.com", "Contact was changed unexpectedly")
}

func TestRegistrationKeyUpdate(t *testing.T) {
	oldKey, err := rsa.GenerateKey(rand.Reader, 512)
	test.AssertNotError(t, err, "rsa.GenerateKey() for oldKey failed")

	rA, rB := core.Registration{Key: &jose.JSONWebKey{Key: oldKey}}, core.Registration{}

	changed := mergeUpdate(&rA, rB)
	if changed {
		t.Fatal("mergeUpdate changed the key with empty update")
	}

	newKey, err := rsa.GenerateKey(rand.Reader, 1024)
	test.AssertNotError(t, err, "rsa.GenerateKey() for newKey failed")
	rB.Key = &jose.JSONWebKey{Key: newKey.Public()}

	changed = mergeUpdate(&rA, rB)
	if !changed {
		t.Fatal("mergeUpdate didn't change the key with non-empty update")
	}
	keysMatch, _ := core.PublicKeysEqual(rA.Key.Key, rB.Key.Key)
	if !keysMatch {
		t.Fatal("mergeUpdate didn't change the key despite setting returned bool")
	}
}

// A mockSAWithFQDNSet is a mock StorageAuthority that supports
// CountCertificatesByName as well as FQDNSetExists. This allows testing
// checkCertificatesPerNameRateLimit's FQDN exemption logic.
type mockSAWithFQDNSet struct {
	mocks.StorageAuthority
	fqdnSet    map[string]bool
	nameCounts map[string]*sapb.CountByNames_MapElement
	t          *testing.T
}

// Construct the FQDN Set key the same way as the SA - by using
// `core.UniqueLowerNames`, joining the names with a `,` and hashing them.
func (m mockSAWithFQDNSet) hashNames(names []string) string {
	names = core.UniqueLowerNames(names)
	hash := sha256.Sum256([]byte(strings.Join(names, ",")))
	return string(hash[:])
}

// Add a set of domain names to the FQDN set
func (m mockSAWithFQDNSet) addFQDNSet(names []string) {
	hash := m.hashNames(names)
	m.fqdnSet[hash] = true
}

// Search for a set of domain names in the FQDN set map
func (m mockSAWithFQDNSet) FQDNSetExists(_ context.Context, names []string) (bool, error) {
	hash := m.hashNames(names)
	if _, exists := m.fqdnSet[hash]; exists {
		return true, nil
	}
	return false, nil
}

// Return a map of domain -> certificate count.
func (m mockSAWithFQDNSet) CountCertificatesByNames(ctx context.Context, names []string, earliest, latest time.Time) (ret []*sapb.CountByNames_MapElement, err error) {
	var results []*sapb.CountByNames_MapElement
	for _, name := range names {
		if entry, ok := m.nameCounts[name]; ok {
			results = append(results, entry)
		}
	}
	return results, nil
}

func (m mockSAWithFQDNSet) CountFQDNSets(_ context.Context, _ time.Duration, names []string) (int64, error) {
	var count int64
	for _, name := range names {
		if entry, ok := m.nameCounts[name]; ok {
			count += *entry.Count
		}
	}
	return count, nil
}

// Tests for boulder issue 1925[0] - that the `checkCertificatesPerNameLimit`
// properly honours the FQDNSet exemption. E.g. that if a set of domains has
// reached the certificates per name rate limit policy threshold but the exact
// same set of FQDN's was previously issued, then it should not be considered
// over the certificates per name limit.
//
// [0] https://github.com/letsencrypt/boulder/issues/1925
func TestCheckFQDNSetRateLimitOverride(t *testing.T) {
	_, _, ra, _, cleanUp := initAuthorities(t)
	defer cleanUp()

	// Simple policy that only allows 1 certificate per name.
	certsPerNamePolicy := ratelimit.RateLimitPolicy{
		Threshold: 1,
		Window:    cmd.ConfigDuration{Duration: 24 * time.Hour},
	}

	// Create a mock SA that has both name counts and an FQDN set
	mockSA := &mockSAWithFQDNSet{
		nameCounts: map[string]*sapb.CountByNames_MapElement{
			"example.com": nameCount("example.com", 100),
			"zombo.com":   nameCount("zombo.com", 100),
		},
		fqdnSet: map[string]bool{},
		t:       t,
	}
	ra.SA = mockSA

	// First check that without a pre-existing FQDN set that the provided set of
	// names is rate limited due to being over the certificates per name limit for
	// "example.com" and "zombo.com"
	err := ra.checkCertificatesPerNameLimit(ctx, []string{"www.example.com", "example.com", "www.zombo.com"}, certsPerNamePolicy, 99)
	test.AssertError(t, err, "certificate per name rate limit not applied correctly")

	// Now add a FQDN set entry for these domains
	mockSA.addFQDNSet([]string{"www.example.com", "example.com", "www.zombo.com"})

	// A subsequent check against the certificates per name limit should now be OK
	// - there exists a FQDN set and so the exemption to this particular limit
	// comes into effect.
	err = ra.checkCertificatesPerNameLimit(ctx, []string{"www.example.com", "example.com", "www.zombo.com"}, certsPerNamePolicy, 99)
	test.AssertNotError(t, err, "FQDN set certificate per name exemption not applied correctly")
}

// TestExactPublicSuffixCertLimit tests the behaviour of issue #2681 with and
// without the feature flag for the fix enabled.
// See https://github.com/letsencrypt/boulder/issues/2681
func TestExactPublicSuffixCertLimit(t *testing.T) {
	_, _, ra, fc, cleanUp := initAuthorities(t)
	defer cleanUp()

	// Simple policy that only allows 2 certificates per name.
	certsPerNamePolicy := ratelimit.RateLimitPolicy{
		Threshold: 2,
		Window:    cmd.ConfigDuration{Duration: 23 * time.Hour},
	}

	// We use "dedyn.io" and "dynv6.net" domains for the test on the implicit
	// assumption that both domains are present on the public suffix list.
	// Quickly verify that this is true before continuing with the rest of the test.
	_, err := publicsuffix.Domain("dedyn.io")
	test.AssertError(t, err, "dedyn.io was not on the public suffix list, invaliding the test")
	_, err = publicsuffix.Domain("dynv6.net")
	test.AssertError(t, err, "dynv6.net was not on the public suffix list, invaliding the test")

	// Back the mock SA with counts as if so far we have issued the following
	// certificates for the following domains:
	//   - test.dedyn.io (once)
	//   - test2.dedyn.io (once)
	//   - dynv6.net (twice)
	mockSA := &mockSAWithNameCounts{
		nameCounts: map[string]*sapb.CountByNames_MapElement{
			"dedyn.io":       nameCount("dedyn.io", 2),
			"test.dedyn.io":  nameCount("test.dedyn.io", 1),
			"test2.dedyn.io": nameCount("test2.dedyn.io", 1),
			"test3.dedyn.io": nameCount("test3.dedyn.io", 0),
		},
		exactCounts: map[string]*sapb.CountByNames_MapElement{
			"dedyn.io":  nameCount("dedyn.io", 0),
			"dynv6.net": nameCount("dynv6.net", 2),
		},
		clk: fc,
		t:   t,
	}
	ra.SA = mockSA

	// Trying to issue for "test3.dedyn.io" and "dedyn.io" should succeed because
	// test3.dedyn.io has no certificates and "dedyn.io" is an exact public suffix
	// match with no certificates issued for it.
	err = ra.checkCertificatesPerNameLimit(ctx, []string{"test3.dedyn.io", "dedyn.io"}, certsPerNamePolicy, 99)
	test.AssertNotError(t, err, "certificate per name rate limit not applied correctly")

	// Trying to issue for "test3.dedyn.io" and "dynv6.net" should fail because
	// "dynv6.net" is an exact public suffic match with 2 certificates issued for
	// it.
	err = ra.checkCertificatesPerNameLimit(ctx, []string{"test3.dedyn.io", "dynv6.net"}, certsPerNamePolicy, 99)
	test.AssertError(t, err, "certificate per name rate limit not applied correctly")
}

// mockSAOnlyExact is a Mock SA that will fail all calls to
// CountCertifcatesByNames and will return 0 for all
// CountCertificatesByExactNames calls. It can be used to test that the correct
// function is called for a PSL matching domain
type mockSAOnlyExact struct {
	mocks.StorageAuthority
}

// CountCertificatesByNames for a mockSAOnlyExact will always fail
func (m mockSAOnlyExact) CountCertificatesByNames(_ context.Context, _ []string, _, _ time.Time) ([]*sapb.CountByNames_MapElement, error) {
	return nil, fmt.Errorf("mockSAOnlyExact had non-exact CountCertificatesByNames called")
}

// CountCertificatesByExactNames will always return 0 for every input name
func (m mockSAOnlyExact) CountCertificatesByExactNames(_ context.Context, names []string, _, _ time.Time) ([]*sapb.CountByNames_MapElement, error) {
	var results []*sapb.CountByNames_MapElement
	// For each name in the input, return a count of 0
	for _, name := range names {
		results = append(results, nameCount(name, 0))
	}
	return results, nil
}

// TestPSLMatchIssuance tests the conditions from Boulder issue #2758 in which
// the original CountCertificatesExact implementation would cause an RPC error
// if *only* an exact PSL matching domain was requested for issuance.
// https://github.com/letsencrypt/boulder/issues/2758
func TestPSLMatchIssuance(t *testing.T) {
	_, _, ra, _, cleanUp := initAuthorities(t)
	defer cleanUp()

	// Simple policy that only allows 2 certificates per name.
	certsPerNamePolicy := ratelimit.RateLimitPolicy{
		Threshold: 2,
		Window:    cmd.ConfigDuration{Duration: 23 * time.Hour},
	}

	// We use "dedyn.io" for the test on the implicit assumption that it is
	// present on the public suffix list. Quickly verify that this is true before
	// continuing with the rest of the test.
	_, err := publicsuffix.Domain("dedyn.io")
	test.AssertError(t, err, "dedyn.io was not on the public suffix list, invaliding the test")

	// Use a mock that will fail all calls to CountCertificatesByNames, only
	// supporting CountCertificatesByExactNames
	mockSA := &mockSAOnlyExact{}
	ra.SA = mockSA

	// We expect the limit check to pass when
	// names only includes exact PSL matches and the RA will use the SA's exact
	// name lookup which the mock provides
	err = ra.checkCertificatesPerNameLimit(ctx, []string{"dedyn.io"}, certsPerNamePolicy, 99)
	test.AssertNotError(t, err, "exact PSL match certificate per name rate limit used wrong SA RPC")
}

func TestDeactivateAuthorization(t *testing.T) {
	_, sa, ra, _, cleanUp := initAuthorities(t)
	defer cleanUp()

	authz := core.Authorization{RegistrationID: 1}
	authz, err := sa.NewPendingAuthorization(ctx, authz)
	test.AssertNotError(t, err, "Could not store test data")
	authz.Status = core.StatusValid
	err = sa.FinalizeAuthorization(ctx, authz)
	test.AssertNotError(t, err, "Could not store test data")
	err = ra.DeactivateAuthorization(ctx, authz)
	test.AssertNotError(t, err, "Could not deactivate authorization")
	deact, err := sa.GetAuthorization(ctx, authz.ID)
	test.AssertNotError(t, err, "Could not get deactivated authorization with ID "+authz.ID)
	test.AssertEquals(t, deact.Status, core.StatusDeactivated)
}

func TestDeactivateRegistration(t *testing.T) {
	_, _, ra, _, cleanUp := initAuthorities(t)
	defer cleanUp()

	err := ra.DeactivateRegistration(context.Background(), core.Registration{ID: 1})
	test.AssertError(t, err, "DeactivateRegistration failed with a non-valid registration")
	err = ra.DeactivateRegistration(context.Background(), core.Registration{ID: 1, Status: core.StatusDeactivated})
	test.AssertError(t, err, "DeactivateRegistration failed with a non-valid registration")
	err = ra.DeactivateRegistration(context.Background(), core.Registration{ID: 1, Status: core.StatusValid})
	test.AssertNotError(t, err, "DeactivateRegistration failed")
	dbReg, err := ra.SA.GetRegistration(context.Background(), 1)
	test.AssertNotError(t, err, "GetRegistration failed")
	test.AssertEquals(t, dbReg.Status, core.StatusDeactivated)
}

// noopCAA implements caaChecker, always returning nil
type noopCAA struct{}

func (cr noopCAA) IsCAAValid(
	ctx context.Context,
	in *vaPB.IsCAAValidRequest,
	opts ...grpc.CallOption,
) (*vaPB.IsCAAValidResponse, error) {
	return &vaPB.IsCAAValidResponse{}, nil
}

// caaRecorder implements caaChecker, always returning nil, but recording the
// names it was called for.
type caaRecorder struct {
	sync.Mutex
	names map[string]bool
}

func (cr *caaRecorder) IsCAAValid(
	ctx context.Context,
	in *vaPB.IsCAAValidRequest,
	opts ...grpc.CallOption,
) (*vaPB.IsCAAValidResponse, error) {
	cr.Lock()
	defer cr.Unlock()
	cr.names[*in.Domain] = true
	return &vaPB.IsCAAValidResponse{}, nil
}

// A mock SA that returns special authzs for testing rechecking of CAA (in
// TestRecheckCAADates below)
type mockSAWithRecentAndOlder struct {
	authzMap map[string]*core.Authorization
	mocks.StorageAuthority
}

<<<<<<< HEAD
func (m *mockSAWithRecentAndOlder) GetValidAuthorizations(
	ctx context.Context,
	registrationID int64,
	names []string,
	now time.Time) (map[string]*core.Authorization, error) {
	makeIdentifier := func(name string) identifier.ACMEIdentifier {
		return identifier.ACMEIdentifier{
			Type:  identifier.IdentifierDNS,
=======
func newMockSAWithRecentAndOlder(recent, older time.Time) *mockSAWithRecentAndOlder {
	makeIdentifier := func(name string) core.AcmeIdentifier {
		return core.AcmeIdentifier{
			Type:  core.IdentifierDNS,
>>>>>>> 105fe3b8
			Value: name,
		}
	}
	return &mockSAWithRecentAndOlder{
		authzMap: map[string]*core.Authorization{
			"recent.com": &core.Authorization{
				Identifier: makeIdentifier("recent.com"),
				Expires:    &recent,
				Challenges: []core.Challenge{{Status: core.StatusValid, Type: core.ChallengeTypeHTTP01}},
			},
			"older.com": &core.Authorization{
				Identifier: makeIdentifier("older.com"),
				Expires:    &older,
				Challenges: []core.Challenge{{Status: core.StatusValid, Type: core.ChallengeTypeHTTP01}},
			},
			"older2.com": &core.Authorization{
				Identifier: makeIdentifier("older2.com"),
				Expires:    &older,
				Challenges: []core.Challenge{{Status: core.StatusValid, Type: core.ChallengeTypeHTTP01}},
			},
			"wildcard.com": &core.Authorization{
				Identifier: makeIdentifier("wildcard.com"),
				Expires:    &older,
				Challenges: []core.Challenge{{Status: core.StatusValid, Type: core.ChallengeTypeHTTP01}},
			},
			"*.wildcard.com": &core.Authorization{
				Identifier: makeIdentifier("*.wildcard.com"),
				Expires:    &older,
				Challenges: []core.Challenge{{Status: core.StatusValid, Type: core.ChallengeTypeHTTP01}},
			},
		},
	}
}

func (m *mockSAWithRecentAndOlder) GetValidAuthorizations(
	ctx context.Context,
	registrationID int64,
	names []string,
	now time.Time) (map[string]*core.Authorization, error) {
	return m.authzMap, nil
}

func (m *mockSAWithRecentAndOlder) GetValidAuthorizations2(_ context.Context, _ *sapb.GetValidAuthorizationsRequest) (*sapb.Authorizations, error) {
	return sa.AuthzMapToPB(m.authzMap)
}

// Test that the right set of domain names have their CAA rechecked, based on
// expiration time.
func TestRecheckCAADates(t *testing.T) {
	_, _, ra, fc, cleanUp := initAuthorities(t)
	defer cleanUp()
	recorder := &caaRecorder{names: make(map[string]bool)}
	ra.caa = recorder
	ra.authorizationLifetime = 15 * time.Hour
	ra.SA = newMockSAWithRecentAndOlder(
		fc.Now().Add(15*time.Hour),
		fc.Now().Add(5*time.Hour),
	)

	// NOTE: The names provided here correspond to authorizations in the
	// `mockSAWithRecentAndOlder`
	names := []string{"recent.com", "older.com", "older2.com", "wildcard.com", "*.wildcard.com"}
	_, err := ra.checkAuthorizations(context.Background(), names, 999)
	// We expect that there is no error rechecking authorizations for these names
	if err != nil {
		t.Errorf("expected nil err, got %s", err)
	}

	// We expect that "recent.com" is not checked because its mock authorization
	// isn't expired
	if _, present := recorder.names["recent.com"]; present {
		t.Errorf("Rechecked CAA unnecessarily for recent.com")
	}

	// We expect that "older.com" is checked
	if _, present := recorder.names["older.com"]; !present {
		t.Errorf("Failed to recheck CAA for older.com")
	}

	// We expect that "older2.com" is checked
	if _, present := recorder.names["older2.com"]; !present {
		t.Errorf("Failed to recheck CAA for older2.com")
	}

	// We expect that the "wildcard.com" domain (without the `*.` prefix) is checked.
	if _, present := recorder.names["wildcard.com"]; !present {
		t.Errorf("Failed to recheck CAA for wildcard.com")
	}

	// We expect that "*.wildcard.com" is checked (with the `*.` prefix, because
	// it is stripped at a lower layer than we are testing)
	if _, present := recorder.names["*.wildcard.com"]; !present {
		t.Errorf("Failed to recheck CAA for *.wildcard.com")
	}
}

type caaFailer struct{}

func (cf *caaFailer) IsCAAValid(
	ctx context.Context,
	in *vaPB.IsCAAValidRequest,
	opts ...grpc.CallOption,
) (*vaPB.IsCAAValidResponse, error) {
	cvrpb := &vaPB.IsCAAValidResponse{}
	switch *in.Domain {
	case "a.com":
		cvrpb.Problem = &corepb.ProblemDetails{
			Detail: proto.String("CAA invalid for a.com"),
		}
	case "c.com":
		cvrpb.Problem = &corepb.ProblemDetails{
			Detail: proto.String("CAA invalid for c.com"),
		}
	case "d.com":
		return nil, fmt.Errorf("Error checking CAA for d.com")
	}
	return cvrpb, nil
}

func TestRecheckCAAEmpty(t *testing.T) {
	_, _, ra, _, cleanUp := initAuthorities(t)
	defer cleanUp()
	if err := ra.recheckCAA(context.Background(), nil); err != nil {
		t.Errorf("expected nil err, got %s", err)
	}
}

func makeHTTP01Authorization(domain string) *core.Authorization {
	return &core.Authorization{
		Identifier: identifier.ACMEIdentifier{Type: identifier.IdentifierDNS, Value: domain},
		Challenges: []core.Challenge{core.Challenge{Status: core.StatusValid, Type: core.ChallengeTypeHTTP01}},
	}
}

func TestRecheckCAASuccess(t *testing.T) {
	_, _, ra, _, cleanUp := initAuthorities(t)
	defer cleanUp()
	authzs := []*core.Authorization{
		makeHTTP01Authorization("a.com"),
		makeHTTP01Authorization("b.com"),
		makeHTTP01Authorization("c.com"),
	}
	if err := ra.recheckCAA(context.Background(), authzs); err != nil {
		t.Errorf("expected nil err, got %s", err)
	}
}

func TestRecheckCAAFail(t *testing.T) {
	_, _, ra, _, cleanUp := initAuthorities(t)
	defer cleanUp()
	ra.caa = &caaFailer{}
	authzs := []*core.Authorization{
		makeHTTP01Authorization("a.com"),
		makeHTTP01Authorization("b.com"),
		makeHTTP01Authorization("c.com"),
	}
	if err := ra.recheckCAA(context.Background(), authzs); err == nil {
		t.Errorf("expected err, got nil")
	} else if !berrors.Is(err, berrors.CAA) {
		t.Errorf("expected CAA error, got %T", err)
	} else if !strings.Contains(err.Error(), "CAA invalid for a.com") {
		t.Errorf("expected error to contain error for a.com, got %q", err)
	} else if !strings.Contains(err.Error(), "CAA invalid for c.com") {
		t.Errorf("expected error to contain error for c.com, got %q", err)
	}
}

func TestRecheckCAAInternalServerError(t *testing.T) {
	_, _, ra, _, cleanUp := initAuthorities(t)
	defer cleanUp()
	ra.caa = &caaFailer{}
	authzs := []*core.Authorization{
		makeHTTP01Authorization("a.com"),
		makeHTTP01Authorization("b.com"),
		makeHTTP01Authorization("d.com"),
	}
	if err := ra.recheckCAA(context.Background(), authzs); err == nil {
		t.Errorf("expected err, got nil")
	} else if !berrors.Is(err, berrors.InternalServer) {
		t.Errorf("expected InternalServer error, got %T", err)
	}
}

func TestNewOrder(t *testing.T) {
	_, _, ra, fc, cleanUp := initAuthorities(t)
	defer cleanUp()
	ra.orderLifetime = time.Hour

	id := int64(1)
	orderA, err := ra.NewOrder(context.Background(), &rapb.NewOrderRequest{
		RegistrationID: &id,
		Names:          []string{"b.com", "a.com", "a.com", "C.COM"},
	})
	test.AssertNotError(t, err, "ra.NewOrder failed")
	test.AssertEquals(t, *orderA.RegistrationID, int64(1))
	test.AssertEquals(t, *orderA.Expires, fc.Now().Add(time.Hour).UnixNano())
	test.AssertEquals(t, len(orderA.Names), 3)
	// We expect the order names to have been sorted, deduped, and lowercased
	test.AssertDeepEquals(t, orderA.Names, []string{"a.com", "b.com", "c.com"})
	test.AssertEquals(t, *orderA.Id, int64(1))
	test.AssertEquals(t, numAuthorizations(orderA), 3)

	// Reuse all existing authorizations
	orderB, err := ra.NewOrder(context.Background(), &rapb.NewOrderRequest{
		RegistrationID: &id,
		Names:          []string{"b.com", "a.com", "C.COM"},
	})
	test.AssertNotError(t, err, "ra.NewOrder failed")
	test.AssertEquals(t, *orderB.RegistrationID, int64(1))
	test.AssertEquals(t, *orderB.Expires, fc.Now().Add(time.Hour).UnixNano())
	// We expect orderB's ID to match orderA's because of pending order reuse
	test.AssertEquals(t, *orderB.Id, *orderA.Id)
	test.AssertEquals(t, len(orderB.Names), 3)
	test.AssertDeepEquals(t, orderB.Names, []string{"a.com", "b.com", "c.com"})
	test.AssertEquals(t, numAuthorizations(orderB), 3)
	if features.Enabled(features.NewAuthorizationSchema) {
		test.AssertDeepEquals(t, orderB.V2Authorizations, orderA.V2Authorizations)
	} else {
		sort.Strings(orderA.Authorizations)
		sort.Strings(orderB.Authorizations)
		test.AssertDeepEquals(t, orderB.Authorizations, orderA.Authorizations)
	}

	// Reuse all of the existing authorizations from the previous order and
	// add a new one
	orderA.Names = append(orderA.Names, "d.com")
	orderC, err := ra.NewOrder(context.Background(), &rapb.NewOrderRequest{
		RegistrationID: &id,
		Names:          orderA.Names,
	})
	test.AssertNotError(t, err, "ra.NewOrder failed")
	test.AssertEquals(t, *orderC.RegistrationID, int64(1))
	test.AssertEquals(t, *orderC.Expires, fc.Now().Add(time.Hour).UnixNano())
	test.AssertEquals(t, len(orderC.Names), 4)
	test.AssertDeepEquals(t, orderC.Names, []string{"a.com", "b.com", "c.com", "d.com"})
	// We expect orderC's ID to not match orderA/orderB's because it is for
	// a different set of names
	test.AssertNotEquals(t, *orderC.Id, *orderA.Id)
	test.AssertEquals(t, numAuthorizations(orderC), 4)
	// Abuse the order of the queries used to extract the reused authorizations
	if features.Enabled(features.NewAuthorizationSchema) {
		existing := orderC.V2Authorizations[:3]
		test.AssertDeepEquals(t, existing, orderA.V2Authorizations)
	} else {
		existing := orderC.Authorizations[:3]
		sort.Strings(existing)
		test.AssertDeepEquals(t, existing, orderA.Authorizations)
	}

	_, err = ra.NewOrder(context.Background(), &rapb.NewOrderRequest{
		RegistrationID: &id,
		Names:          []string{"example.com", "a"},
	})
	test.AssertError(t, err, "NewOrder with invalid names did not error")
	test.AssertEquals(t, err.Error(), "DNS name does not have enough labels")
}

// TestNewOrderLegacyAuthzReuse tests that a legacy acme v1 authorization from
// the `new-authz` endpoint isn't reused by a V2 order created by the same
// account.
func TestNewOrderLegacyAuthzReuse(t *testing.T) {
	_, _, ra, fc, cleanUp := initAuthorities(t)
	defer cleanUp()
	ra.orderLifetime = time.Hour

	// Create a legacy pending authz, not associated with an order
	legacyAuthz := AuthzInitial
	legacyAuthz.Identifier = identifier.ACMEIdentifier{Type: "dns", Value: "not-example.com"}
	legacyAuthz.RegistrationID = Registration.ID
	legacyAuthz.Status = core.StatusPending
	exp := fc.Now().Add(time.Hour)
	legacyAuthz.Expires = &exp
	legacyAuthz, err := ra.SA.NewPendingAuthorization(ctx, legacyAuthz)
	test.AssertNotError(t, err, "Could not create legacy pending authorization")

	// Finalize the legacy authz to valid status
	legacyAuthz.Status = core.StatusValid
	legacyAuthz.Challenges[0].Status = core.StatusValid
	err = ra.SA.FinalizeAuthorization(ctx, legacyAuthz)
	test.AssertNotError(t, err, "Could not finalize legacy pending authorization to valid")

	// Create an order request for the same name as the legacy authz
	order, err := ra.NewOrder(context.Background(), &rapb.NewOrderRequest{
		RegistrationID: &Registration.ID,
		Names:          []string{"not-example.com"},
	})
	// It should not produce an error
	test.AssertNotError(t, err, "ra.NewOrder failed")
	// There should be only one authorization
	test.AssertEquals(t, numAuthorizations(order), 1)
	if features.Enabled(features.NewAuthorizationSchema) {
		// The authorization should not be the legacy authz
		test.AssertNotEquals(t, fmt.Sprintf("%d", order.V2Authorizations[0]), legacyAuthz.ID)
	} else {
		// The authorization should not be the legacy authz
		test.AssertNotEquals(t, order.Authorizations[0], legacyAuthz.ID)
	}
	// The order should be pending status
	test.AssertEquals(t, *order.Status, string(core.StatusPending))

	// Create an order request for a superset of the names from the order above to
	// test that V2 reuse still functions.
	secondOrder, err := ra.NewOrder(context.Background(), &rapb.NewOrderRequest{
		RegistrationID: &Registration.ID,
		Names:          []string{"not-example.com", "deffo.not-example.com"},
	})
	// It should not produce an error
	test.AssertNotError(t, err, "ra.NewOrder failed")
	// There should be only two authorizations
	test.AssertEquals(t, numAuthorizations(secondOrder), 2)

	// Check each of the authorizations
	var reusedAuthz bool
	// If the ID is equal to the original order's authorization ID then the
	// authz was reused
	if features.Enabled(features.NewAuthorizationSchema) {
		reusedAuthz = secondOrder.V2Authorizations[0] == order.V2Authorizations[0]
	} else {
		for _, authzID := range secondOrder.Authorizations {
			if authzID == order.Authorizations[0] {
				reusedAuthz = true
			}
		}

	}
	// We expect the authz to have been reused.
	test.AssertEquals(t, reusedAuthz, true)
}

// TestNewOrderReuse tests that subsequent requests by an ACME account to create
// an identical order results in only one order being created & subsequently
// reused.
func TestNewOrderReuse(t *testing.T) {
	_, _, ra, fc, cleanUp := initAuthorities(t)
	defer cleanUp()

	ctx := context.Background()
	regA := int64(1)
	names := []string{"zombo.com", "welcome.to.zombo.com"}

	// Configure the RA to use a short order lifetime
	ra.orderLifetime = time.Hour
	// Create a var with two times the order lifetime to reference later
	doubleLifetime := ra.orderLifetime * 2

	// Create an initial request with regA and names
	orderReq := &rapb.NewOrderRequest{
		RegistrationID: &regA,
		Names:          names,
	}

	// Create a second registration to reference
	secondReg := core.Registration{
		Key:       &AccountKeyB,
		InitialIP: net.ParseIP("42.42.42.42"),
	}
	secondReg, err := ra.NewRegistration(ctx, secondReg)
	test.AssertNotError(t, err, "Error creating a second test registration")

	// First, add an order with `names` for regA
	firstOrder, err := ra.NewOrder(context.Background(), orderReq)
	// It shouldn't fail
	test.AssertNotError(t, err, "Adding an initial order for regA failed")
	// It should have an ID
	test.AssertNotNil(t, firstOrder.Id, "Initial order had a nil ID")

	testCases := []struct {
		Name         string
		OrderReq     *rapb.NewOrderRequest
		ExpectReuse  bool
		AdvanceClock *time.Duration
	}{
		{
			Name:     "Duplicate order, same regID",
			OrderReq: orderReq,
			// We expect reuse since the order matches firstOrder
			ExpectReuse: true,
		},
		{
			Name: "Subset of order names, same regID",
			OrderReq: &rapb.NewOrderRequest{
				RegistrationID: &regA,
				Names:          []string{names[1]},
			},
			// We do not expect reuse because the order names don't match firstOrder
			ExpectReuse: false,
		},
		{
			Name: "Duplicate order, different regID",
			OrderReq: &rapb.NewOrderRequest{
				RegistrationID: &secondReg.ID,
				Names:          names,
			},
			// We do not expect reuse because the order regID differs from firstOrder
			ExpectReuse: false,
		},
		{
			Name:         "Duplicate order, same regID, first expired",
			OrderReq:     orderReq,
			AdvanceClock: &doubleLifetime,
			// We do not expect reuse because firstOrder has expired
			ExpectReuse: true,
		},
	}

	for _, tc := range testCases {
		t.Run(tc.Name, func(t *testing.T) {
			// If the testcase specifies, advance the clock before adding the order
			if tc.AdvanceClock != nil {
				fc.Now().Add(*tc.AdvanceClock)
			}
			// Add the order for the test request
			order, err := ra.NewOrder(ctx, tc.OrderReq)
			// It shouldn't fail
			test.AssertNotError(t, err, "NewOrder returned an unexpected error")
			// The order should not have a nil ID
			test.AssertNotNil(t, order.Id, "NewOrder returned an order with a nil Id")

			if tc.ExpectReuse {
				// If we expected order reuse for this testcase assert that the order
				// has the same ID as the firstOrder
				test.AssertEquals(t, *firstOrder.Id, *order.Id)
			} else {
				// Otherwise assert that the order doesn't have the same ID as the
				// firstOrder
				test.AssertNotEquals(t, *firstOrder.Id, *order.Id)
			}
		})
	}
}

func TestNewOrderReuseInvalidAuthz(t *testing.T) {
	_, _, ra, _, cleanUp := initAuthorities(t)
	defer cleanUp()

	ctx := context.Background()
	regA := int64(1)
	names := []string{"zombo.com"}

	// Create an initial request with regA and names
	orderReq := &rapb.NewOrderRequest{
		RegistrationID: &regA,
		Names:          names,
	}

	// First, add an order with `names` for regA
	order, err := ra.NewOrder(ctx, orderReq)
	// It shouldn't fail
	test.AssertNotError(t, err, "Adding an initial order for regA failed")
	// It should have an ID
	test.AssertNotNil(t, order.Id, "Initial order had a nil ID")
	// It should have one authorization
	test.AssertEquals(t, numAuthorizations(order), 1)

	if features.Enabled(features.NewAuthorizationSchema) {
		status := string(core.StatusInvalid)
		attempted := core.ChallengeTypeDNS01
		err = ra.SA.FinalizeAuthorization2(ctx, &sapb.FinalizeAuthorizationRequest{
			Id:        &order.V2Authorizations[0],
			Status:    &status,
			Expires:   order.Expires,
			Attempted: &attempted,
		})
		test.AssertNotError(t, err, "FinalizeAuthorization2 failed")
	} else {
		// Fetch the full authz by the ID
		authzID := order.Authorizations[0]
		authz, err := ra.SA.GetAuthorization(ctx, authzID)
		test.AssertNotError(t, err, "Error getting order authorization")

		// Finalize the authz to an invalid status
		authz.Status = core.StatusInvalid
		err = ra.SA.FinalizeAuthorization(ctx, authz)
		test.AssertNotError(t, err, fmt.Sprintf("Could not finalize authorization %q", authzID))
	}

	// The order associated with the authz should now be invalid
	v2 := features.Enabled(features.NewAuthorizationSchema)
	updatedOrder, err := ra.SA.GetOrder(ctx, &sapb.OrderRequest{Id: order.Id, UseV2Authorizations: &v2})
	test.AssertNotError(t, err, "Error getting order to check status")
	test.AssertEquals(t, *updatedOrder.Status, "invalid")

	// Create a second order for the same names/regID
	secondOrder, err := ra.NewOrder(ctx, orderReq)
	// It shouldn't fail
	test.AssertNotError(t, err, "Adding an initial order for regA failed")
	// It should have a different ID than the first now-invalid order
	test.AssertNotEquals(t, *secondOrder.Id, *order.Id)
	// It should be status pending
	test.AssertEquals(t, *secondOrder.Status, "pending")
	test.AssertEquals(t, numAuthorizations(secondOrder), 1)
	if features.Enabled(features.NewAuthorizationSchema) {
		// It should have a different authorization than the first order's now-invalid authorization
		test.AssertNotEquals(t, secondOrder.V2Authorizations[0], order.V2Authorizations[0])

	} else {
		// It should have a different authorization than the first order's now-invalid authorization
		test.AssertNotEquals(t, secondOrder.Authorizations[0], order.Authorizations[0])
	}
}

// mockSAUnsafeAuthzReuse has a GetAuthorizations implementation that returns
// an HTTP-01 validated wildcard authz.
type mockSAUnsafeAuthzReuse struct {
	mocks.StorageAuthority
}

// GetAuthorizations returns a _bizarre_ authorization for "*.zombo.com" that
// was validated by HTTP-01. This should never happen in real life since the
// name is a wildcard. We use this mock to test that we reject this bizarre
// situation correctly.
func (msa *mockSAUnsafeAuthzReuse) GetAuthorizations(
	ctx context.Context,
	req *sapb.GetAuthorizationsRequest) (*sapb.Authorizations, error) {
	authzs := map[string]*core.Authorization{
		"*.zombo.com": &core.Authorization{
			// A static fake ID we can check for in a unit test
			ID:             "bad-bad-not-good",
			Identifier:     identifier.ACMEIdentifier{Type: "dns", Value: "*.zombo.com"},
			RegistrationID: *req.RegistrationID,
			// Authz is valid
			Status: "valid",
			Challenges: []core.Challenge{
				// HTTP-01 challenge is valid
				core.Challenge{
					Type:   core.ChallengeTypeHTTP01, // The dreaded HTTP-01! X__X
					Status: core.StatusValid,
				},
				// DNS-01 challenge is pending
				core.Challenge{
					Type:   core.ChallengeTypeDNS01,
					Status: core.StatusPending,
				},
			},
		},
		"zombo.com": &core.Authorization{
			// A static fake ID we can check for in a unit test
			ID:             "reused-valid-authz",
			Identifier:     identifier.ACMEIdentifier{Type: "dns", Value: "zombo.com"},
			RegistrationID: *req.RegistrationID,
			// Authz is valid
			Status: "valid",
			Challenges: []core.Challenge{
				// HTTP-01 challenge is valid
				core.Challenge{
					Type:   core.ChallengeTypeHTTP01,
					Status: core.StatusValid,
				},
				// DNS-01 challenge is pending
				core.Challenge{
					Type:   core.ChallengeTypeDNS01,
					Status: core.StatusPending,
				},
			},
		},
	}
	return sa.AuthzMapToPB(authzs)
}

func (msa *mockSAUnsafeAuthzReuse) GetAuthorizations2(
	ctx context.Context,
	req *sapb.GetAuthorizationsRequest) (*sapb.Authorizations, error) {
	authzs := map[string]*core.Authorization{
		"*.zombo.com": &core.Authorization{
			V2: true,
			// A static fake ID we can check for in a unit test
			ID:             "1",
			Identifier:     core.AcmeIdentifier{Type: "dns", Value: "*.zombo.com"},
			RegistrationID: *req.RegistrationID,
			// Authz is valid
			Status: "valid",
			Challenges: []core.Challenge{
				// HTTP-01 challenge is valid
				core.Challenge{
					Type:   core.ChallengeTypeHTTP01, // The dreaded HTTP-01! X__X
					Status: core.StatusValid,
				},
				// DNS-01 challenge is pending
				core.Challenge{
					Type:   core.ChallengeTypeDNS01,
					Status: core.StatusPending,
				},
			},
		},
		"zombo.com": &core.Authorization{
			V2: true,
			// A static fake ID we can check for in a unit test
			ID:             "2",
			Identifier:     core.AcmeIdentifier{Type: "dns", Value: "zombo.com"},
			RegistrationID: *req.RegistrationID,
			// Authz is valid
			Status: "valid",
			Challenges: []core.Challenge{
				// HTTP-01 challenge is valid
				core.Challenge{
					Type:   core.ChallengeTypeHTTP01,
					Status: core.StatusValid,
				},
				// DNS-01 challenge is pending
				core.Challenge{
					Type:   core.ChallengeTypeDNS01,
					Status: core.StatusPending,
				},
			},
		},
	}
	return sa.AuthzMapToPB(authzs)

}

// AddPendingAuthorizations is a mock that just returns a fake pending authz ID
// that is != "bad-bad-not-good"
func (sa *mockSAUnsafeAuthzReuse) AddPendingAuthorizations(
	_ context.Context,
	_ *sapb.AddPendingAuthorizationsRequest) (*sapb.AuthorizationIDs, error) {
	return &sapb.AuthorizationIDs{
		Ids: []string{
			"abcdefg",
		},
	}, nil
}

func (sa *mockSAUnsafeAuthzReuse) NewAuthorizations2(_ context.Context, _ *sapb.AddPendingAuthorizationsRequest) (*sapb.Authorization2IDs, error) {
	return &sapb.Authorization2IDs{
		Ids: []int64{5},
	}, nil
}

// TestNewOrderAuthzReuseSafety checks that the RA's safety check for reusing an
// authorization for a new-order request with a wildcard name works correctly.
// We want to ensure that we never reuse a non-Wildcard authorization (e.g. one
// with more than just a DNS-01 challenge) for a wildcard name. See Issue #3420
// for background - this safety check was previously broken!
// https://github.com/letsencrypt/boulder/issues/3420
func TestNewOrderAuthzReuseSafety(t *testing.T) {
	_, _, ra, _, cleanUp := initAuthorities(t)
	defer cleanUp()

	ctx := context.Background()
	regA := int64(1)
	names := []string{"*.zombo.com"}

	// Use a mock SA that always returns a valid HTTP-01 authz for the name
	// "zombo.com"
	ra.SA = &mockSAUnsafeAuthzReuse{}

	// Create an initial request with regA and names
	orderReq := &rapb.NewOrderRequest{
		RegistrationID: &regA,
		Names:          names,
	}

	// Create an order for that request
	order, err := ra.NewOrder(ctx, orderReq)
	// It shouldn't fail
	test.AssertNotError(t, err, "Adding an initial order for regA failed")
	test.AssertEquals(t, numAuthorizations(order), 1)
	if features.Enabled(features.NewAuthorizationSchema) {
		// It should *not* be the bad authorization!
		test.AssertNotEquals(t, order.V2Authorizations[0], int64(1))
	} else {
		// It should *not* be the bad authorization!
		test.AssertNotEquals(t, order.Authorizations[0], "bad-bad-not-good")
	}
}

func TestNewOrderAuthzReuseDisabled(t *testing.T) {
	_, _, ra, _, cleanUp := initAuthorities(t)
	defer cleanUp()

	ctx := context.Background()
	regA := int64(1)
	names := []string{"zombo.com"}

	// Use a mock SA that always returns a valid HTTP-01 authz for the name
	// "zombo.com"
	ra.SA = &mockSAUnsafeAuthzReuse{}

	// Disable authz reuse
	ra.reuseValidAuthz = false

	// Create an initial request with regA and names
	orderReq := &rapb.NewOrderRequest{
		RegistrationID: &regA,
		Names:          names,
	}

	// Create an order for that request
	order, err := ra.NewOrder(ctx, orderReq)
	// It shouldn't fail
	test.AssertNotError(t, err, "Adding an initial order for regA failed")
	test.AssertEquals(t, numAuthorizations(order), 1)
	if features.Enabled(features.NewAuthorizationSchema) {
		// It should *not* be the bad authorization that indicates reuse!
		test.AssertNotEquals(t, order.V2Authorizations[0], int64(2))

	} else {
		// It should *not* be the bad authorization that indicates reuse!
		test.AssertNotEquals(t, order.Authorizations[0], "reused-valid-authz")
	}
}

func TestNewOrderWildcard(t *testing.T) {
	_, _, ra, _, cleanUp := initAuthorities(t)
	defer cleanUp()
	ra.orderLifetime = time.Hour
	id := int64(1)

	orderNames := []string{"example.com", "*.welcome.zombo.com"}
	wildcardOrderRequest := &rapb.NewOrderRequest{
		RegistrationID: &id,
		Names:          orderNames,
	}

	order, err := ra.NewOrder(context.Background(), wildcardOrderRequest)
	test.AssertNotError(t, err, "NewOrder failed for a wildcard order request")

	// We expect the order to be pending
	test.AssertEquals(t, *order.Status, string(core.StatusPending))
	// We expect the order to have two names
	test.AssertEquals(t, len(order.Names), 2)
	// We expect the order to have the names we requested
	test.AssertDeepEquals(t,
		core.UniqueLowerNames(order.Names),
		core.UniqueLowerNames(orderNames))
	test.AssertEquals(t, numAuthorizations(order), 2)

	// Check each of the authz IDs in the order
	if features.Enabled(features.NewAuthorizationSchema) {
		for _, authzID := range order.V2Authorizations {
			// We should be able to retreive the authz from the db without error
			authzPB, err := ra.SA.GetAuthorization2(ctx, &sapb.AuthorizationID2{Id: &authzID})
			test.AssertNotError(t, err, "sa.GetAuthorization2 failed")
			authz, err := bgrpc.PBToAuthz(authzPB)
			test.AssertNotError(t, err, "bgrpc.PBToAuthz failed")

			// We expect the authz is in Pending status
			test.AssertEquals(t, authz.Status, core.StatusPending)

			name := authz.Identifier.Value
			switch name {
			case "*.welcome.zombo.com":
				// If the authz is for *.welcome.zombo.com, we expect that it only has one
				// pending challenge with DNS-01 type
				test.AssertEquals(t, len(authz.Challenges), 1)
				test.AssertEquals(t, authz.Challenges[0].Status, core.StatusPending)
				test.AssertEquals(t, authz.Challenges[0].Type, core.ChallengeTypeDNS01)
			case "example.com":
				// If the authz is for example.com, we expect it has normal challenges
				test.AssertEquals(t, len(authz.Challenges), 2)
			default:
				t.Fatalf("Received an authorization for a name not requested: %q", name)
			}
		}
	} else {
		for _, authzID := range order.Authorizations {
			// We should be able to retreive the authz from the db without error
			authz, err := ra.SA.GetAuthorization(ctx, authzID)
			test.AssertNotError(t, err, "Could not fetch authorization from database")

			// We expect the authz is in Pending status
			test.AssertEquals(t, authz.Status, core.StatusPending)

			name := authz.Identifier.Value
			switch name {
			case "*.welcome.zombo.com":
				// If the authz is for *.welcome.zombo.com, we expect that it only has one
				// pending challenge with DNS-01 type
				test.AssertEquals(t, len(authz.Challenges), 1)
				test.AssertEquals(t, authz.Challenges[0].Status, core.StatusPending)
				test.AssertEquals(t, authz.Challenges[0].Type, core.ChallengeTypeDNS01)
			case "example.com":
				// If the authz is for example.com, we expect it has normal challenges
				test.AssertEquals(t, len(authz.Challenges), 2)
			default:
				t.Fatalf("Received an authorization for a name not requested: %q", name)
			}
		}
	}

	// An order for a base domain and a wildcard for the same base domain should
	// return just 2 authz's, one for the wildcard with a DNS-01
	// challenge and one for the base domain with the normal challenges.
	orderNames = []string{"zombo.com", "*.zombo.com"}
	wildcardOrderRequest = &rapb.NewOrderRequest{
		RegistrationID: &id,
		Names:          orderNames,
	}
	order, err = ra.NewOrder(context.Background(), wildcardOrderRequest)
	test.AssertNotError(t, err, "NewOrder failed for a wildcard order request")

	// We expect the order to be pending
	test.AssertEquals(t, *order.Status, string(core.StatusPending))
	// We expect the order to have two names
	test.AssertEquals(t, len(order.Names), 2)
	// We expect the order to have the names we requested
	test.AssertDeepEquals(t,
		core.UniqueLowerNames(order.Names),
		core.UniqueLowerNames(orderNames))
	test.AssertEquals(t, numAuthorizations(order), 2)

	if features.Enabled(features.NewAuthorizationSchema) {
		for _, authzID := range order.V2Authorizations {
			// We should be able to retreive the authz from the db without error
			authzPB, err := ra.SA.GetAuthorization2(ctx, &sapb.AuthorizationID2{Id: &authzID})
			test.AssertNotError(t, err, "sa.GetAuthorization2 failed")
			authz, err := bgrpc.PBToAuthz(authzPB)
			test.AssertNotError(t, err, "bgrpc.PBToAuthz failed")
			// We expect the authz is in Pending status
			test.AssertEquals(t, authz.Status, core.StatusPending)
			switch authz.Identifier.Value {
			case "zombo.com":
				// We expect that the base domain identifier auth has the normal number of
				// challenges
				test.AssertEquals(t, len(authz.Challenges), 2)
			case "*.zombo.com":
				// We expect that the wildcard identifier auth has only a pending
				// DNS-01 type challenge
				test.AssertEquals(t, len(authz.Challenges), 1)
				test.AssertEquals(t, authz.Challenges[0].Status, core.StatusPending)
				test.AssertEquals(t, authz.Challenges[0].Type, core.ChallengeTypeDNS01)
			default:
				t.Fatal("Unexpected authorization value returned from new-order")
			}
		}
	} else {
		for _, authzID := range order.Authorizations {
			// We expect the authorization is available
			authz, err := ra.SA.GetAuthorization(ctx, authzID)
			test.AssertNotError(t, err, "Could not fetch authorization from database")
			// We expect the authz is in Pending status
			test.AssertEquals(t, authz.Status, core.StatusPending)
			switch authz.Identifier.Value {
			case "zombo.com":
				// We expect that the base domain identifier auth has the normal number of
				// challenges
				test.AssertEquals(t, len(authz.Challenges), 2)
			case "*.zombo.com":
				// We expect that the wildcard identifier auth has only a pending
				// DNS-01 type challenge
				test.AssertEquals(t, len(authz.Challenges), 1)
				test.AssertEquals(t, authz.Challenges[0].Status, core.StatusPending)
				test.AssertEquals(t, authz.Challenges[0].Type, core.ChallengeTypeDNS01)
			default:
				t.Fatal("Unexpected authorization value returned from new-order")
			}
		}
	}

	// Make an order for a single domain, no wildcards. This will create a new
	// pending authz for the domain
	normalOrderReq := &rapb.NewOrderRequest{
		RegistrationID: &id,
		Names:          []string{"everything.is.possible.zombo.com"},
	}
	normalOrder, err := ra.NewOrder(context.Background(), normalOrderReq)
	test.AssertNotError(t, err, "NewOrder failed for a normal non-wildcard order")

	test.AssertEquals(t, numAuthorizations(normalOrder), 1)
	// We expect the order is in Pending status
	test.AssertEquals(t, *order.Status, string(core.StatusPending))
	var authz core.Authorization
	if features.Enabled(features.NewAuthorizationSchema) {
		authzPB, err := ra.SA.GetAuthorization2(ctx, &sapb.AuthorizationID2{Id: &normalOrder.V2Authorizations[0]})
		test.AssertNotError(t, err, "sa.GetAuthorization2 failed")
		authz, err = bgrpc.PBToAuthz(authzPB)
		test.AssertNotError(t, err, "bgrpc.PBToAuthz failed")
	} else {
		authz, err = ra.SA.GetAuthorization(ctx, normalOrder.Authorizations[0])
		// We expect the authorization is available
		test.AssertNotError(t, err, "Could not fetch authorization from database")
	}
	// We expect the authz is in Pending status
	test.AssertEquals(t, authz.Status, core.StatusPending)
	// We expect the authz is for the identifier the correct domain
	test.AssertEquals(t, authz.Identifier.Value, "everything.is.possible.zombo.com")
	// We expect the authz has the normal # of challenges
	test.AssertEquals(t, len(authz.Challenges), 2)

	// Now submit an order request for a wildcard of the domain we just created an
	// order for. We should **NOT** reuse the authorization from the previous
	// order since we now require a DNS-01 challenge for the `*.` prefixed name.
	orderNames = []string{"*.everything.is.possible.zombo.com"}
	wildcardOrderRequest = &rapb.NewOrderRequest{
		RegistrationID: &id,
		Names:          orderNames,
	}
	order, err = ra.NewOrder(context.Background(), wildcardOrderRequest)
	test.AssertNotError(t, err, "NewOrder failed for a wildcard order request")
	// We expect the order is in Pending status
	test.AssertEquals(t, *order.Status, string(core.StatusPending))
	test.AssertEquals(t, numAuthorizations(order), 1)
	if features.Enabled(features.NewAuthorizationSchema) {
		// The authz should be a different ID than the previous authz
		test.AssertNotEquals(t, order.V2Authorizations[0], normalOrder.V2Authorizations[0])
		// We expect the authorization is available
		authzPB, err := ra.SA.GetAuthorization2(ctx, &sapb.AuthorizationID2{Id: &order.V2Authorizations[0]})
		test.AssertNotError(t, err, "sa.GetAuthorization2 failed")
		authz, err = bgrpc.PBToAuthz(authzPB)
		test.AssertNotError(t, err, "bgrpc.PBToAuthz failed")
	} else {
		// The authz should be a different ID than the previous authz
		test.AssertNotEquals(t, order.Authorizations[0], normalOrder.Authorizations[0])
		// We expect the authorization is available
		authz, err = ra.SA.GetAuthorization(ctx, order.Authorizations[0])
		test.AssertNotError(t, err, "Could not fetch authorization from database")
	}
	// We expect the authz is in Pending status
	test.AssertEquals(t, authz.Status, core.StatusPending)
	// We expect the authz is for a identifier with the correct domain
	test.AssertEquals(t, authz.Identifier.Value, "*.everything.is.possible.zombo.com")
	// We expect the authz has only one challenge
	test.AssertEquals(t, len(authz.Challenges), 1)
	// We expect the one challenge is pending
	test.AssertEquals(t, authz.Challenges[0].Status, core.StatusPending)
	// We expect that the one challenge is a DNS01 type challenge
	test.AssertEquals(t, authz.Challenges[0].Type, core.ChallengeTypeDNS01)

	// Submit an identical wildcard order request
	dupeOrder, err := ra.NewOrder(context.Background(), wildcardOrderRequest)
	test.AssertNotError(t, err, "NewOrder failed for a wildcard order request")
	// We expect the order is in Pending status
	test.AssertEquals(t, *dupeOrder.Status, string(core.StatusPending))
	test.AssertEquals(t, numAuthorizations(dupeOrder), 1)
	if features.Enabled(features.NewAuthorizationSchema) {
		// The authz should be the same ID as the previous order's authz. We already
		// checked that order.Authorizations[0] only has a DNS-01 challenge above so
		// we don't need to recheck that here.
		test.AssertEquals(t, dupeOrder.V2Authorizations[0], order.V2Authorizations[0])
	} else {
		// The authz should be the same ID as the previous order's authz. We already
		// checked that order.Authorizations[0] only has a DNS-01 challenge above so
		// we don't need to recheck that here.
		test.AssertEquals(t, dupeOrder.Authorizations[0], order.Authorizations[0])
	}
}

// mockSANearExpiredAuthz is a mock SA that always returns an authz near expiry
// to test orders expiry calculations
type mockSANearExpiredAuthz struct {
	mocks.StorageAuthority
	expiry time.Time
}

// GetAuthorizations is a mock that always returns a valid authorization for
// "zombo.com" very near to expiry
func (msa *mockSANearExpiredAuthz) GetAuthorizations(
	ctx context.Context,
	req *sapb.GetAuthorizationsRequest) (*sapb.Authorizations, error) {
	authzs := map[string]*core.Authorization{
		"zombo.com": &core.Authorization{
			// A static fake ID we can check for in a unit test
			ID:             "near-expired-authz",
			Identifier:     identifier.ACMEIdentifier{Type: "dns", Value: "zombo.com"},
			RegistrationID: *req.RegistrationID,
			Expires:        &msa.expiry,
			Status:         "valid",
			Challenges: []core.Challenge{
				core.Challenge{
					Type:   core.ChallengeTypeHTTP01,
					Status: core.StatusValid,
				},
			},
		},
	}
	return sa.AuthzMapToPB(authzs)
}

func (msa *mockSANearExpiredAuthz) GetAuthorizations2(
	ctx context.Context,
	req *sapb.GetAuthorizationsRequest) (*sapb.Authorizations, error) {
	authzs := map[string]*core.Authorization{
		"zombo.com": &core.Authorization{
			V2: true,
			// A static fake ID we can check for in a unit test
			ID:             "1",
			Identifier:     core.AcmeIdentifier{Type: "dns", Value: "zombo.com"},
			RegistrationID: *req.RegistrationID,
			Expires:        &msa.expiry,
			Status:         "valid",
			Challenges: []core.Challenge{
				core.Challenge{
					Type:   core.ChallengeTypeHTTP01,
					Status: core.StatusValid,
				},
			},
		},
	}
	return sa.AuthzMapToPB(authzs)
}

// AddPendingAuthorizations is a mock that just returns a fake pending authz ID
// that is != "near-expired-authz"
func (msa *mockSANearExpiredAuthz) AddPendingAuthorizations(
	_ context.Context,
	_ *sapb.AddPendingAuthorizationsRequest) (*sapb.AuthorizationIDs, error) {
	return &sapb.AuthorizationIDs{
		Ids: []string{
			"abcdefg",
		},
	}, nil
}

func (msa *mockSANearExpiredAuthz) NewAuthorizations2(_ context.Context, _ *sapb.AddPendingAuthorizationsRequest) (*sapb.Authorization2IDs, error) {
	return &sapb.Authorization2IDs{
		Ids: []int64{5},
	}, nil
}

func TestNewOrderExpiry(t *testing.T) {
	_, _, ra, clk, cleanUp := initAuthorities(t)
	defer cleanUp()

	ctx := context.Background()
	regA := int64(1)
	names := []string{"zombo.com"}

	// Set the order lifetime to 48 hours.
	ra.orderLifetime = 48 * time.Hour

	// Use an expiry that is sooner than the configured order expiry but greater
	// than 24 hours away.
	fakeAuthzExpires := clk.Now().Add(35 * time.Hour)

	// Use a mock SA that always returns a soon-to-be-expired valid authz for
	// "zombo.com".
	ra.SA = &mockSANearExpiredAuthz{expiry: fakeAuthzExpires}

	// Create an initial request with regA and names
	orderReq := &rapb.NewOrderRequest{
		RegistrationID: &regA,
		Names:          names,
	}

	// Create an order for that request
	order, err := ra.NewOrder(ctx, orderReq)
	// It shouldn't fail
	test.AssertNotError(t, err, "Adding an order for regA failed")
	test.AssertEquals(t, numAuthorizations(order), 1)
	if features.Enabled(features.NewAuthorizationSchema) {
		// It should be the fake near-expired-authz authz
		test.AssertEquals(t, order.V2Authorizations[0], int64(1))
	} else {
		// It should be the fake near-expired-authz authz
		test.AssertEquals(t, order.Authorizations[0], "near-expired-authz")
	}
	// The order's expiry should be the fake authz's expiry since it is sooner
	// than the order's own expiry.
	test.AssertEquals(t, *order.Expires, fakeAuthzExpires.UnixNano())

	// Set the order lifetime to be lower than the fakeAuthzLifetime
	ra.orderLifetime = 12 * time.Hour
	expectedOrderExpiry := clk.Now().Add(ra.orderLifetime).UnixNano()
	// Create the order again
	order, err = ra.NewOrder(ctx, orderReq)
	// It shouldn't fail
	test.AssertNotError(t, err, "Adding an order for regA failed")
	test.AssertEquals(t, numAuthorizations(order), 1)
	if features.Enabled(features.NewAuthorizationSchema) {
		// It should be the fake near-expired-authz authz
		test.AssertEquals(t, order.V2Authorizations[0], int64(1))
	} else {
		// It should be the fake near-expired-authz authz
		test.AssertEquals(t, order.Authorizations[0], "near-expired-authz")
	}
	// The order's expiry should be the order's own expiry since it is sooner than
	// the fake authz's expiry.
	test.AssertEquals(t, *order.Expires, expectedOrderExpiry)
}

func TestFinalizeOrder(t *testing.T) {
	_, sa, ra, _, cleanUp := initAuthorities(t)
	defer cleanUp()
	ra.orderLifetime = time.Hour

	validStatus := string(core.StatusValid)
	pendingStatus := string(core.StatusPending)
	readyStatus := string(core.StatusReady)
	processingStatus := false

	testKey, err := rsa.GenerateKey(rand.Reader, 2048)
	test.AssertNotError(t, err, "error generating test key")
	policyForbidCSR, err := x509.CreateCertificateRequest(rand.Reader, &x509.CertificateRequest{
		PublicKey:          testKey.PublicKey,
		SignatureAlgorithm: x509.SHA256WithRSA,
		DNSNames:           []string{"example.org"},
	}, testKey)
	test.AssertNotError(t, err, "Error creating policy forbid CSR")

	oneDomainCSR, err := x509.CreateCertificateRequest(rand.Reader, &x509.CertificateRequest{
		PublicKey:          testKey.PublicKey,
		SignatureAlgorithm: x509.SHA256WithRSA,
		DNSNames:           []string{"example.com"},
	}, testKey)
	test.AssertNotError(t, err, "Error creating CSR with one DNS name")

	twoDomainCSR, err := x509.CreateCertificateRequest(rand.Reader, &x509.CertificateRequest{
		PublicKey:          testKey.PublicKey,
		SignatureAlgorithm: x509.SHA256WithRSA,
		DNSNames:           []string{"a.com", "a.org"},
	}, testKey)
	test.AssertNotError(t, err, "Error creating CSR with two DNS names")

	threeDomainCSR, err := x509.CreateCertificateRequest(rand.Reader, &x509.CertificateRequest{
		PublicKey:          testKey.PublicKey,
		SignatureAlgorithm: x509.SHA256WithRSA,
		DNSNames:           []string{"a.com", "a.org", "b.com"},
	}, testKey)
	test.AssertNotError(t, err, "Error creating CSR with three DNS names")

	// Pick an expiry in the future
	exp := ra.clk.Now().Add(365 * 24 * time.Hour)

	// Create one finalized authorization for Registration.ID for not-example.com
	finalAuthz := AuthzInitial
	finalAuthz.Identifier = identifier.ACMEIdentifier{Type: "dns", Value: "not-example.com"}
	finalAuthz.Status = "valid"
	finalAuthz.Expires = &exp
	finalAuthz.Challenges[0].Status = "valid"
	finalAuthz.RegistrationID = Registration.ID
	finalAuthz, err = sa.NewPendingAuthorization(ctx, finalAuthz)
	test.AssertNotError(t, err, "Could not store test pending authorization")
	err = sa.FinalizeAuthorization(ctx, finalAuthz)
	test.AssertNotError(t, err, "Could not finalize test pending authorization")

	// Create one finalized authorization for Registration.ID for www.not-example.org
	finalAuthzB := AuthzInitial
	finalAuthzB.Identifier = identifier.ACMEIdentifier{Type: "dns", Value: "www.not-example.com"}
	finalAuthzB.Status = "valid"
	finalAuthzB.Expires = &exp
	finalAuthzB.Challenges[0].Status = "valid"
	finalAuthzB.RegistrationID = Registration.ID
	finalAuthzB, err = sa.NewPendingAuthorization(ctx, finalAuthzB)
	test.AssertNotError(t, err, "Could not store 2nd test pending authorization")
	err = sa.FinalizeAuthorization(ctx, finalAuthzB)
	test.AssertNotError(t, err, "Could not finalize 2nd test pending authorization")

	// Create an order with valid authzs, it should end up status ready in the
	// resulting returned order
	expUnix := exp.UnixNano()
	modernFinalOrder, err := sa.NewOrder(context.Background(), &corepb.Order{
		RegistrationID:  &Registration.ID,
		Expires:         &expUnix,
		Names:           []string{"not-example.com", "www.not-example.com"},
		Authorizations:  []string{finalAuthz.ID, finalAuthzB.ID},
		Status:          &readyStatus,
		BeganProcessing: &processingStatus,
	})
	test.AssertNotError(t, err, "Could not add test order with finalized authz IDs, ready status")

	// Swallowing errors here because the CSRPEM is hardcoded test data expected
	// to parse in all instance
	validCSRBlock, _ := pem.Decode(CSRPEM)
	validCSR, _ := x509.ParseCertificateRequest(validCSRBlock.Bytes)

	fakeRegID := int64(0xB00)

	// NOTE(@cpu): We use unique `names` for each of these orders because
	// otherwise only *one* order is created & reused. The first test case to
	// finalize the order will put it into processing state and the other tests
	// will fail because you can't finalize an order that is already being
	// processed.
	emptyOrder, err := ra.NewOrder(context.Background(), &rapb.NewOrderRequest{
		RegistrationID: &Registration.ID,
		Names:          []string{"000.example.com"},
	})
	test.AssertNotError(t, err, "Could not add test order for fake order ID")

	// Add a new order for the fake reg ID
	fakeRegOrder, err := ra.NewOrder(context.Background(), &rapb.NewOrderRequest{
		RegistrationID: &Registration.ID,
		Names:          []string{"001.example.com"},
	})
	test.AssertNotError(t, err, "Could not add test order for fake reg ID order ID")

	missingAuthzOrder, err := ra.NewOrder(context.Background(), &rapb.NewOrderRequest{
		RegistrationID: &Registration.ID,
		Names:          []string{"002.example.com"},
	})
	test.AssertNotError(t, err, "Could not add test order for missing authz order ID")

	emptyStr := ""
	falseBool := false
	fakeCreated := ra.clk.Now().UnixNano()

	testCases := []struct {
		Name           string
		OrderReq       *rapb.FinalizeOrderRequest
		ExpectedErrMsg string
		ExpectIssuance bool
	}{
		{
			Name: "No names in order",
			OrderReq: &rapb.FinalizeOrderRequest{
				Order: &corepb.Order{
					Status: &readyStatus,
					Names:  []string{},
				},
			},
			ExpectedErrMsg: "Order has no associated names",
		},
		{
			Name: "Wrong order state (valid)",
			OrderReq: &rapb.FinalizeOrderRequest{
				Order: &corepb.Order{
					Status: &validStatus,
					Names:  []string{"example.com"},
				},
			},
			ExpectedErrMsg: `Order's status ("valid") is not acceptable for finalization`,
		},
		{
			Name: "Wrong order state (pending)",
			OrderReq: &rapb.FinalizeOrderRequest{
				Order: &corepb.Order{
					Status: &pendingStatus,
					Names:  []string{"example.com"},
				},
				Csr: validCSR.Raw,
			},
			ExpectIssuance: false,
			ExpectedErrMsg: `Order's status ("pending") is not acceptable for finalization`,
		},
		{
			Name: "Invalid CSR",
			OrderReq: &rapb.FinalizeOrderRequest{
				Order: &corepb.Order{
					Status: &readyStatus,
					Names:  []string{"example.com"},
				},
				Csr: []byte{0xC0, 0xFF, 0xEE},
			},
			ExpectedErrMsg: "asn1: syntax error: truncated tag or length",
		},
		{
			Name: "CSR and Order with diff number of names",
			OrderReq: &rapb.FinalizeOrderRequest{
				Order: &corepb.Order{
					Status:         &readyStatus,
					Names:          []string{"example.com", "example.org"},
					RegistrationID: &fakeRegID,
				},
				Csr: oneDomainCSR,
			},
			ExpectedErrMsg: "Order includes different number of names than CSR specifies",
		},
		{
			Name: "CSR missing an order name",
			OrderReq: &rapb.FinalizeOrderRequest{
				Order: &corepb.Order{
					Status:         &readyStatus,
					Names:          []string{"foobar.com"},
					RegistrationID: &fakeRegID,
				},
				Csr: oneDomainCSR,
			},
			ExpectedErrMsg: "CSR is missing Order domain \"foobar.com\"",
		},
		{
			Name: "CSR with policy forbidden name",
			OrderReq: &rapb.FinalizeOrderRequest{
				Order: &corepb.Order{
					Status:            &readyStatus,
					Names:             []string{"example.org"},
					RegistrationID:    &Registration.ID,
					Id:                emptyOrder.Id,
					Expires:           &expUnix,
					CertificateSerial: &emptyStr,
					BeganProcessing:   &falseBool,
				},
				Csr: policyForbidCSR,
			},
			ExpectedErrMsg: "policy forbids issuing for one or more identifiers. See SubProblems",
		},
		{
			Name: "Order with missing registration",
			OrderReq: &rapb.FinalizeOrderRequest{
				Order: &corepb.Order{
					Status:            &readyStatus,
					Names:             []string{"a.com", "a.org"},
					Id:                fakeRegOrder.Id,
					RegistrationID:    &fakeRegID,
					Expires:           &expUnix,
					CertificateSerial: &emptyStr,
					BeganProcessing:   &falseBool,
					Created:           &fakeCreated,
				},
				Csr: twoDomainCSR,
			},
			ExpectedErrMsg: fmt.Sprintf("registration with ID '%d' not found", fakeRegID),
		},
		{
			Name: "Order with missing authorizations",
			OrderReq: &rapb.FinalizeOrderRequest{
				Order: &corepb.Order{
					Status:            &readyStatus,
					Names:             []string{"a.com", "a.org", "b.com"},
					Id:                missingAuthzOrder.Id,
					RegistrationID:    &Registration.ID,
					Expires:           &expUnix,
					CertificateSerial: &emptyStr,
					BeganProcessing:   &falseBool,
					Created:           &fakeCreated,
				},
				Csr: threeDomainCSR,
			},
			ExpectedErrMsg: "authorizations for these names not found or expired: a.com, a.org, b.com",
		},
		{
			Name: "Order with correct authorizations, ready status",
			OrderReq: &rapb.FinalizeOrderRequest{
				Order: modernFinalOrder,
				Csr:   validCSR.Raw,
			},
			ExpectIssuance: true,
		},
	}

	for _, tc := range testCases {
		t.Run(tc.Name, func(t *testing.T) {
			_, result := ra.FinalizeOrder(context.Background(), tc.OrderReq)
			// If we don't expect issuance we expect an error
			if !tc.ExpectIssuance {
				// Check that the error happened and the message matches expected
				test.AssertError(t, result, "FinalizeOrder did not fail when expected to")
				test.AssertEquals(t, result.Error(), tc.ExpectedErrMsg)
			} else {
				// Otherwise we expect an issuance and no error
				test.AssertNotError(t, result, fmt.Sprintf("FinalizeOrder result was %#v, expected nil", result))
				// Check that the order now has a serial for the issued certificate
				updatedOrder, err := sa.GetOrder(
					context.Background(),
					&sapb.OrderRequest{Id: tc.OrderReq.Order.Id})
				test.AssertNotError(t, err, "Error getting order to check serial")
				test.AssertNotEquals(t, *updatedOrder.CertificateSerial, "")
				test.AssertEquals(t, *updatedOrder.Status, "valid")
			}
		})
	}
}

func TestFinalizeOrderWithMixedSANAndCN(t *testing.T) {
	_, sa, ra, _, cleanUp := initAuthorities(t)
	defer cleanUp()
	ra.orderLifetime = time.Hour

	// Pick an expiry in the future
	exp := ra.clk.Now().Add(365 * 24 * time.Hour)

	// Create one finalized authorization for Registration.ID for not-example.com
	var err error
	finalAuthz := AuthzInitial
	finalAuthz.Identifier = identifier.ACMEIdentifier{Type: "dns", Value: "not-example.com"}
	finalAuthz.Status = "valid"
	finalAuthz.Expires = &exp
	finalAuthz.Challenges[0].Status = "valid"
	finalAuthz.RegistrationID = Registration.ID
	finalAuthz, err = sa.NewPendingAuthorization(ctx, finalAuthz)
	test.AssertNotError(t, err, "Could not store test pending authorization")
	err = sa.FinalizeAuthorization(ctx, finalAuthz)
	test.AssertNotError(t, err, "Could not finalize test pending authorization")

	// Create one finalized authorization for Registration.ID for www.not-example.org
	finalAuthzB := AuthzInitial
	finalAuthzB.Identifier = identifier.ACMEIdentifier{Type: "dns", Value: "www.not-example.com"}
	finalAuthzB.Status = "valid"
	finalAuthzB.Expires = &exp
	finalAuthzB.Challenges[0].Status = "valid"
	finalAuthzB.RegistrationID = Registration.ID
	finalAuthzB, err = sa.NewPendingAuthorization(ctx, finalAuthzB)
	test.AssertNotError(t, err, "Could not store 2nd test pending authorization")
	err = sa.FinalizeAuthorization(ctx, finalAuthzB)
	test.AssertNotError(t, err, "Could not finalize 2nd test pending authorization")

	// Create a new order to finalize with names in SAN and CN
	expUnix := exp.UnixNano()
	pendingStatus := "pending"
	mixedOrder, err := sa.NewOrder(context.Background(), &corepb.Order{
		RegistrationID: &Registration.ID,
		Expires:        &expUnix,
		Names:          []string{"not-example.com", "www.not-example.com"},
		Authorizations: []string{finalAuthz.ID, finalAuthzB.ID},
		Status:         &pendingStatus,
	})
	test.AssertNotError(t, err, "Could not add test order with finalized authz IDs")
	testKey, err := rsa.GenerateKey(rand.Reader, 2048)
	test.AssertNotError(t, err, "error generating test key")
	mixedCSR, err := x509.CreateCertificateRequest(rand.Reader, &x509.CertificateRequest{
		PublicKey:          testKey.PublicKey,
		SignatureAlgorithm: x509.SHA256WithRSA,
		Subject:            pkix.Name{CommonName: "not-example.com"},
		DNSNames:           []string{"www.not-example.com"},
	}, testKey)
	test.AssertNotError(t, err, "Could not create mixed CSR")

	template := &x509.Certificate{
		SerialNumber:          big.NewInt(12),
		DNSNames:              []string{"www.not-example.com", "not-example.com"},
		NotBefore:             time.Now(),
		BasicConstraintsValid: true,
		ExtKeyUsage:           []x509.ExtKeyUsage{x509.ExtKeyUsageServerAuth, x509.ExtKeyUsageClientAuth},
	}
	cert, err := x509.CreateCertificate(rand.Reader, template, template, testKey.Public(), testKey)
	test.AssertNotError(t, err, "Failed to create mixed cert")

	ra.CA = &mocks.MockCA{
		PEM: pem.EncodeToMemory(&pem.Block{
			Bytes: cert,
		}),
	}

	_, result := ra.FinalizeOrder(context.Background(), &rapb.FinalizeOrderRequest{Order: mixedOrder, Csr: mixedCSR})
	test.AssertNotError(t, result, fmt.Sprintf("FinalizeOrder result was %#v, expected nil", result))
	// Check that the order now has a serial for the issued certificate
	updatedOrder, err := sa.GetOrder(
		context.Background(),
		&sapb.OrderRequest{Id: mixedOrder.Id})
	test.AssertNotError(t, err, "Error getting order to check serial")
	test.AssertNotEquals(t, *updatedOrder.CertificateSerial, "")
	test.AssertEquals(t, *updatedOrder.Status, "valid")
}

func TestFinalizeOrderWildcard(t *testing.T) {
	_, sa, ra, _, cleanUp := initAuthorities(t)
	defer cleanUp()

	// Pick an expiry in the future
	exp := ra.clk.Now().Add(365 * 24 * time.Hour)

	testKey, err := rsa.GenerateKey(rand.Reader, 2048)
	test.AssertNotError(t, err, "Error creating test RSA key")
	wildcardCSR, err := x509.CreateCertificateRequest(rand.Reader, &x509.CertificateRequest{
		PublicKey:          testKey.PublicKey,
		SignatureAlgorithm: x509.SHA256WithRSA,
		DNSNames:           []string{"*.zombo.com"},
	}, testKey)
	test.AssertNotError(t, err, "Error creating CSR with wildcard DNS name")

	template := &x509.Certificate{
		SerialNumber:          big.NewInt(1337),
		NotBefore:             time.Now(),
		NotAfter:              time.Now().AddDate(0, 0, 1),
		KeyUsage:              x509.KeyUsageDigitalSignature | x509.KeyUsageCertSign,
		ExtKeyUsage:           []x509.ExtKeyUsage{x509.ExtKeyUsageServerAuth, x509.ExtKeyUsageClientAuth},
		BasicConstraintsValid: true,
		DNSNames:              []string{"*.zombo.com"},
	}

	certBytes, err := x509.CreateCertificate(rand.Reader, template, template, testKey.Public(), testKey)
	test.AssertNotError(t, err, "Error creating test certificate")

	certPEM := pem.EncodeToMemory(&pem.Block{
		Type:  "CERTIFICATE",
		Bytes: certBytes,
	})

	// Set up a mock CA capable of giving back a cert for the wildcardCSR above
	ca := &mocks.MockCA{
		PEM: certPEM,
	}
	ra.CA = ca

	// Create a new order for a wildcard domain
	orderNames := []string{"*.zombo.com"}
	wildcardOrderRequest := &rapb.NewOrderRequest{
		RegistrationID: &Registration.ID,
		Names:          orderNames,
	}
	order, err := ra.NewOrder(context.Background(), wildcardOrderRequest)
	test.AssertNotError(t, err, "NewOrder failed for wildcard domain order")

	// Create one standard finalized authorization for Registration.ID for zombo.com
	finalAuthz := AuthzInitial
	finalAuthz.Identifier = identifier.ACMEIdentifier{Type: "dns", Value: "zombo.com"}
	finalAuthz.Status = "valid"
	finalAuthz.Expires = &exp
	finalAuthz.Challenges[0].Status = "valid"
	finalAuthz.RegistrationID = Registration.ID
	finalAuthz, err = sa.NewPendingAuthorization(ctx, finalAuthz)
	test.AssertNotError(t, err, "Could not store test pending authorization")
	err = sa.FinalizeAuthorization(ctx, finalAuthz)
	test.AssertNotError(t, err, "Could not finalize test pending authorization")

	// Finalizing the order should *not* work since the existing validated authz
	// is not a special DNS-01-Wildcard challenge authz, so the order will be
	// "pending" not "ready".
	finalizeReq := &rapb.FinalizeOrderRequest{
		Order: order,
		Csr:   wildcardCSR,
	}
	_, err = ra.FinalizeOrder(context.Background(), finalizeReq)
	test.AssertError(t, err, "FinalizeOrder did not fail for unauthorized "+
		"wildcard order")
	test.AssertEquals(t, err.Error(),
		`Order's status ("pending") is not acceptable for finalization`)

	// Creating another order for the wildcard name
	validOrder, err := ra.NewOrder(context.Background(), wildcardOrderRequest)
	test.AssertNotError(t, err, "NewOrder failed for wildcard domain order")
	var authz core.Authorization
	test.AssertEquals(t, numAuthorizations(validOrder), 1)
	if features.Enabled(features.NewAuthorizationSchema) {
		// We expect to be able to get the authorization by ID
		authzPB, err := sa.GetAuthorization2(ctx, &sapb.AuthorizationID2{Id: &validOrder.V2Authorizations[0]})
		test.AssertNotError(t, err, "sa.GetAuthorization2 failed")
		authz, err = bgrpc.PBToAuthz(authzPB)
		test.AssertNotError(t, err, "bgrpc.PBToAuthz failed")
	} else {
		// We expect to be able to get the authorization by ID
		authz, err = sa.GetAuthorization(ctx, validOrder.Authorizations[0])
		test.AssertNotError(t, err, "GetAuthorization failed for order authz ID")
	}

	// Finalize the authorization with the challenge validated
	if features.Enabled(features.NewAuthorizationSchema) {
		status := string(core.StatusValid)
		attempted := core.ChallengeTypeDNS01
		exp := ra.clk.Now().Add(time.Hour * 24 * 7).UnixNano()
		err = sa.FinalizeAuthorization2(ctx, &sapb.FinalizeAuthorizationRequest{
			Id:        &validOrder.V2Authorizations[0],
			Status:    &status,
			Expires:   &exp,
			Attempted: &attempted,
		})
		test.AssertNotError(t, err, "sa.FinalizeAuthorization2 failed")
	} else {
		authz.Status = "valid"
		authz.Challenges[0].Status = "valid"
		err = sa.FinalizeAuthorization(ctx, authz)
		test.AssertNotError(t, err, "Could not finalize order's pending authorization")
	}

	// Refresh the order so the SA sets its status
	v2 := features.Enabled(features.NewAuthorizationSchema)
	validOrder, err = sa.GetOrder(ctx, &sapb.OrderRequest{
		Id:                  validOrder.Id,
		UseV2Authorizations: &v2,
	})
	test.AssertNotError(t, err, "Could not refresh valid order from SA")

	// Now it should be possible to finalize the order
	finalizeReq = &rapb.FinalizeOrderRequest{
		Order: validOrder,
		Csr:   wildcardCSR,
	}
	_, err = ra.FinalizeOrder(context.Background(), finalizeReq)
	test.AssertNotError(t, err, "FinalizeOrder failed for authorized "+
		"wildcard order")
}

func TestIssueCertificateAuditLog(t *testing.T) {
	_, sa, ra, _, cleanUp := initAuthorities(t)
	defer cleanUp()

	// Set up order and authz expiries
	ra.orderLifetime = 24 * time.Hour
	exp := ra.clk.Now().Add(24 * time.Hour)

	authzForChalType := func(domain, chalType string) core.Authorization {
		template := AuthzInitial
		template.Identifier = identifier.ACMEIdentifier{
			Type:  "dns",
			Value: domain,
		}
		// Create challenges
		httpChal := core.HTTPChallenge01("")
		dnsChal := core.DNSChallenge01("")
		// Set the selected challenge to valid
		switch chalType {
		case "http-01":
			httpChal.Status = core.StatusValid
		case "dns-01":
			dnsChal.Status = core.StatusValid
		default:
			t.Fatalf("Invalid challenge type used with authzForChalType: %q", chalType)
		}
		// Set the template's challenges
		template.Challenges = []core.Challenge{httpChal, dnsChal}
		// Set the overall authz to valid
		template.Status = "valid"
		template.Expires = &exp
		template.RegistrationID = Registration.ID
		// Create the pending authz
		authz, err := sa.NewPendingAuthorization(ctx, template)
		if err != nil {
			t.Fatalf("Could not create test pending authorization")
		}
		// Finalize the authz
		err = sa.FinalizeAuthorization(ctx, authz)
		if err != nil {
			t.Fatalf("Could not finalize test pending authorization")
		}
		return authz
	}

	// Make some valid authorizations for some names using different challenge types
	names := []string{"not-example.com", "www.not-example.com", "still.not-example.com", "definitely.not-example.com"}
	chalTypes := []string{"http-01", "dns-01", "http-01", "dns-01"}
	var authzs []core.Authorization
	var authzIDs []string
	for i, name := range names {
		authzs = append(authzs, authzForChalType(name, chalTypes[i]))
		authzIDs = append(authzIDs, authzs[i].ID)
	}

	// Create a pending order for all of the names
	expUnix := exp.Unix()
	pendingStatus := "pending"
	order, err := sa.NewOrder(context.Background(), &corepb.Order{
		RegistrationID: &Registration.ID,
		Expires:        &expUnix,
		Names:          names,
		Authorizations: authzIDs,
		Status:         &pendingStatus,
	})
	test.AssertNotError(t, err, "Could not add test order with finalized authz IDs")

	// Generate a CSR covering the order names with a random RSA key
	testKey, err := rsa.GenerateKey(rand.Reader, 2048)
	test.AssertNotError(t, err, "error generating test key")
	csr, err := x509.CreateCertificateRequest(rand.Reader, &x509.CertificateRequest{
		PublicKey:          testKey.PublicKey,
		SignatureAlgorithm: x509.SHA256WithRSA,
		Subject:            pkix.Name{CommonName: "not-example.com"},
		DNSNames:           names,
	}, testKey)
	test.AssertNotError(t, err, "Could not create test order CSR")

	// Create a mock certificate for the fake CA to return
	template := &x509.Certificate{
		SerialNumber: big.NewInt(12),
		Subject: pkix.Name{
			CommonName: "not-example.com",
		},
		DNSNames:              names,
		NotBefore:             time.Now(),
		NotAfter:              time.Now().AddDate(0, 0, 1),
		BasicConstraintsValid: true,
		ExtKeyUsage:           []x509.ExtKeyUsage{x509.ExtKeyUsageServerAuth, x509.ExtKeyUsageClientAuth},
	}
	cert, err := x509.CreateCertificate(rand.Reader, template, template, testKey.Public(), testKey)
	test.AssertNotError(t, err, "Failed to create mock cert for test CA")

	// Set up the RA's CA with a mock that returns the cert from above
	ra.CA = &mocks.MockCA{
		PEM: pem.EncodeToMemory(&pem.Block{
			Bytes: cert,
		}),
	}

	// The mock cert needs to be parsed to get its notbefore/notafter dates
	parsedCerts, err := x509.ParseCertificates(cert)
	test.AssertNotError(t, err, "Failed to parse mock cert DER bytes")
	test.AssertEquals(t, len(parsedCerts), 1)
	parsedCert := parsedCerts[0]

	// Cast the RA's mock log so we can ensure its cleared and can access the
	// matched log lines
	mockLog := ra.log.(*blog.Mock)
	mockLog.Clear()

	// Finalize the order with the CSR
	status := string(core.StatusReady)
	order.Status = &status
	_, err = ra.FinalizeOrder(context.Background(), &rapb.FinalizeOrderRequest{
		Order: order,
		Csr:   csr})
	test.AssertNotError(t, err, "Error finalizing test order")

	// Get the logged lines from the audit logger
	loglines := mockLog.GetAllMatching("Certificate request - successful JSON=")

	// There should be exactly 1 matching log line
	test.AssertEquals(t, len(loglines), 1)
	// Strip away the stuff before 'JSON='
	jsonContent := strings.TrimPrefix(loglines[0], "INFO: [AUDIT] Certificate request - successful JSON=")

	// Unmarshal the JSON into a certificate request event object
	var event certificateRequestEvent
	err = json.Unmarshal([]byte(jsonContent), &event)
	// The JSON should unmarshal without error
	test.AssertNotError(t, err, "Error unmarshalling logged JSON issuance event")
	// The event should have no error
	test.AssertEquals(t, event.Error, "")
	// The event requester should be the expected reg ID
	test.AssertEquals(t, event.Requester, Registration.ID)
	// The event order ID should be the expected order ID
	test.AssertEquals(t, event.OrderID, *order.Id)
	// The event serial number should be the expected serial number
	test.AssertEquals(t, event.SerialNumber, core.SerialToString(template.SerialNumber))
	// The event verified fields should be the expected value
	test.AssertDeepEquals(t, event.VerifiedFields, []string{"subject.commonName", "subjectAltName"})
	// The event CommonName should match the expected common name
	test.AssertEquals(t, event.CommonName, "not-example.com")
	// The event names should match the order names
	test.AssertDeepEquals(t, core.UniqueLowerNames(event.Names), core.UniqueLowerNames(order.Names))
	// The event's NotBefore and NotAfter should match the cert's
	test.AssertEquals(t, event.NotBefore, parsedCert.NotBefore)
	test.AssertEquals(t, event.NotAfter, parsedCert.NotAfter)

	// There should be one event Authorization entry for each name
	test.AssertEquals(t, len(event.Authorizations), len(names))

	// Check the authz entry for each name
	for i, name := range names {
		authzEntry := event.Authorizations[name]
		// The authz entry should have the correct authz ID
		test.AssertEquals(t, authzEntry.ID, authzIDs[i])
		// The authz entry should have the correct challenge type
		test.AssertEquals(t, authzEntry.ChallengeType, chalTypes[i])
	}
}

// TestUpdateMissingAuthorization tests the race condition where a challenge is
// updated to valid concurrently with another attempt to have the challenge
// updated. Previously this would return a `berrors.InternalServer` error when
// the row was found missing from `pendingAuthorizations` by the 2nd update
// since the 1st had already deleted it. We accept this may happen and now test
// for a `berrors.NotFound` error return.
//
// See https://github.com/letsencrypt/boulder/issues/3201
func TestUpdateMissingAuthorization(t *testing.T) {
	_, _, ra, _, cleanUp := initAuthorities(t)
	defer cleanUp()
	ctx := context.Background()

	authz, err := ra.NewAuthorization(ctx, AuthzRequest, Registration.ID)
	test.AssertNotError(t, err, "NewAuthorization failed")

	// Twiddle the authz to pretend its been validated by the VA
	authz.Status = "valid"
	authz.Challenges[0].Status = "valid"
	if features.Enabled(features.NewAuthorizationSchema) {
		err = ra.recordValidation(ctx, authz.ID, authz.Expires, &authz.Challenges[0])
		test.AssertNotError(t, err, "ra.recordValidation failed")

		err = ra.recordValidation(ctx, authz.ID, authz.Expires, &authz.Challenges[0])
		test.AssertError(t, err, "ra.recordValidation didn't fail")
		// It should *not* be an internal server error
		test.AssertEquals(t, berrors.Is(err, berrors.InternalServer), false)
		// It *should* be a NotFound error
		test.AssertEquals(t, berrors.Is(err, berrors.NotFound), true)
	} else {
		// Call onValidationUpdate once to finalize the new authz state with the SA.
		// It should not error
		err = ra.onValidationUpdate(ctx, authz)
		test.AssertNotError(t, err, "Initial onValidationUpdate for Authz failed")

		// Call onValidationUpdate again to simulate another validation attempt
		// finishing. It should error since the pendingAuthorization row has been
		// removed by the first finalization update.
		err = ra.onValidationUpdate(ctx, authz)
		test.AssertError(t, err, "Second onValidationUpdate didn't fail")
		// It should *not* be an internal server error
		test.AssertEquals(t, berrors.Is(err, berrors.InternalServer), false)
		// It *should* be a NotFound error
		test.AssertEquals(t, berrors.Is(err, berrors.NotFound), true)
	}
}

var previousIssuanceRegId int64 = 98765
var previousIssuanceDomain string = "example.com"

// mockSAPreexistingCertificate acts as an SA that has an existing certificate
// for "example.com".
type mockSAPreexistingCertificate struct {
	mocks.StorageAuthority
}

func (ms *mockSAPreexistingCertificate) PreviousCertificateExists(ctx context.Context, req *sapb.PreviousCertificateExistsRequest) (*sapb.Exists, error) {
	t := true
	f := false
	if *req.RegID == previousIssuanceRegId &&
		*req.Domain == previousIssuanceDomain {
		return &sapb.Exists{Exists: &t}, nil
	}
	return &sapb.Exists{Exists: &f}, nil
}

func (ms *mockSAPreexistingCertificate) GetPendingAuthorization(ctx context.Context, req *sapb.GetPendingAuthorizationRequest) (*core.Authorization, error) {
	return nil, berrors.NotFoundError("no pending authorization found")
}

func TestValidChallengeStillGood(t *testing.T) {
	_, _, ra, _, cleanUp := initAuthorities(t)
	defer cleanUp()
	pa, err := policy.New(map[string]bool{
		core.ChallengeTypeHTTP01: true,
	})
	test.AssertNotError(t, err, "Couldn't create PA")
	ra.PA = pa

	test.Assert(t, !ra.authzValidChallengeEnabled(&core.Authorization{}), "ra.authzValidChallengeEnabled didn't fail with empty authorization")
	test.Assert(t, !ra.authzValidChallengeEnabled(&core.Authorization{Challenges: []core.Challenge{{Status: core.StatusPending}}}), "ra.authzValidChallengeEnabled didn't fail with no valid challenges")
	test.Assert(t, !ra.authzValidChallengeEnabled(&core.Authorization{Challenges: []core.Challenge{{Status: core.StatusValid, Type: core.ChallengeTypeDNS01}}}), "ra.authzValidChallengeEnabled didn't fail with disabled challenge")
}

func TestPerformValidationBadChallengeType(t *testing.T) {
	_, _, ra, fc, cleanUp := initAuthorities(t)
	defer cleanUp()
	pa, err := policy.New(map[string]bool{})
	test.AssertNotError(t, err, "Couldn't create PA")
	ra.PA = pa

	exp := fc.Now().Add(10 * time.Hour)
	authz := core.Authorization{
		Challenges: []core.Challenge{
			core.Challenge{
				Status: core.StatusValid,
				Type:   core.ChallengeTypeHTTP01},
		},
		Expires: &exp,
	}
	authzPB, err := bgrpc.AuthzToPB(authz)
	test.AssertNotError(t, err, "AuthzToPB failed")

	var challIndex int64
	_, err = ra.PerformValidation(context.Background(), &rapb.PerformValidationRequest{
		Authz:          authzPB,
		ChallengeIndex: &challIndex,
	})
	test.AssertError(t, err, "ra.PerformValidation allowed a update to a authorization")
	test.AssertEquals(t, err.Error(), "challenge type \"http-01\" no longer allowed")
}

type timeoutPub struct {
}

func (mp *timeoutPub) SubmitToSingleCTWithResult(_ context.Context, _ *pubpb.Request) (*pubpb.Result, error) {
	return nil, context.DeadlineExceeded
}

func TestCTPolicyMeasurements(t *testing.T) {
	_, ssa, _, fc, cleanup := initAuthorities(t)
	defer cleanup()
	stats := metrics.NewNoopScope()

	ca := &mocks.MockCA{
		PEM: eeCertPEM,
	}

	ctp := ctpolicy.New(&timeoutPub{}, []ctconfig.CTGroup{{}}, nil, log, metrics.NewNoopScope())
	ra := NewRegistrationAuthorityImpl(fc,
		log,
		stats,
		1, testKeyPolicy, 0, true, false, 300*24*time.Hour, 7*24*time.Hour, nil, noopCAA{}, 0, ctp, nil, nil)
	ra.SA = ssa
	ra.CA = ca

	AuthzFinal.RegistrationID = Registration.ID
	AuthzFinal, err := ssa.NewPendingAuthorization(ctx, AuthzFinal)
	test.AssertNotError(t, err, "Could not store test data")
	err = ssa.FinalizeAuthorization(ctx, AuthzFinal)
	test.AssertNotError(t, err, "Could not store test data")
	// Inject another final authorization to cover www.not-example.com
	authzFinalWWW := AuthzFinal
	authzFinalWWW.Identifier.Value = "www.not-example.com"
	authzFinalWWW, err = ssa.NewPendingAuthorization(ctx, authzFinalWWW)
	test.AssertNotError(t, err, "Could not store test data")
	err = ssa.FinalizeAuthorization(ctx, authzFinalWWW)
	test.AssertNotError(t, err, "Could not store test data")

	ctx, cancel := context.WithTimeout(context.Background(), time.Second)
	defer cancel()

	_, err = ra.issueCertificate(ctx, core.CertificateRequest{
		CSR: ExampleCSR,
	}, accountID(Registration.ID), 0)
	test.AssertError(t, err, "ra.issueCertificate didn't fail when CTPolicy.GetSCTs timed out")
	test.AssertEquals(t, test.CountHistogramSamples(ra.ctpolicyResults.With(prometheus.Labels{"result": "failure"})), 1)
}

func TestWildcardOverlap(t *testing.T) {
	err := wildcardOverlap([]string{
		"*.example.com",
		"*.example.net",
	})
	if err != nil {
		t.Errorf("Got error %q, expected none", err)
	}
	err = wildcardOverlap([]string{
		"*.example.com",
		"*.example.net",
		"www.example.com",
	})
	if err == nil {
		t.Errorf("Got no error, expected one")
	}
	berr, ok := err.(*berrors.BoulderError)
	if !ok {
		t.Errorf("Error was wrong type: %T", err)
	}
	if berr.Type != berrors.Malformed {
		t.Errorf("Error was wrong BoulderError type: %d", berr.Type)
	}
	err = wildcardOverlap([]string{
		"*.foo.example.com",
		"*.example.net",
		"www.example.com",
	})
	if err != nil {
		t.Errorf("Got error %q, expected none", err)
	}
}

// mockCAFailPrecert is a mock CA that always returns an error from `IssuePrecertificate`
type mockCAFailPrecert struct {
	mocks.MockCA
	err error
}

func (ca *mockCAFailPrecert) IssuePrecertificate(
	_ context.Context,
	_ *capb.IssueCertificateRequest) (*capb.IssuePrecertificateResponse, error) {
	return nil, ca.err
}

// mockCAFailCertForPrecert is a mock CA that always returns an error from
// `IssueCertificateForPrecertificate`
type mockCAFailCertForPrecert struct {
	mocks.MockCA
	err error
}

// IssuePrecertificate needs to be mocked for mockCAFailCertForPrecert's `IssueCertificateForPrecertificate` to get called.
func (ca *mockCAFailCertForPrecert) IssuePrecertificate(_ context.Context, _ *capb.IssueCertificateRequest) (*capb.IssuePrecertificateResponse, error) {
	k, err := ecdsa.GenerateKey(elliptic.P256(), rand.Reader)
	if err != nil {
		return nil, err
	}
	tmpl := &ctx509.Certificate{
		SerialNumber: big.NewInt(1),
		ExtraExtensions: []ctpkix.Extension{
			{
				Id:       ctx509.OIDExtensionCTPoison,
				Critical: true,
				Value:    ctasn1.NullBytes,
			},
		},
	}
	precert, err := ctx509.CreateCertificate(rand.Reader, tmpl, tmpl, k.Public(), k)
	if err != nil {
		return nil, err
	}
	return &capb.IssuePrecertificateResponse{
		DER: precert,
	}, nil
}

func (ca *mockCAFailCertForPrecert) IssueCertificateForPrecertificate(
	_ context.Context,
	_ *capb.IssueCertificateForPrecertificateRequest) (core.Certificate, error) {
	return core.Certificate{}, ca.err
}

// mockCAFailIssueCert is a mock CA that always returns an error from `IssueCertificate`
type mockCAFailIssueCert struct {
	mocks.MockCA
	err error
}

func (ca *mockCAFailIssueCert) IssueCertificate(
	_ context.Context,
	_ *capb.IssueCertificateRequest) (core.Certificate, error) {
	return core.Certificate{}, ca.err
}

// TestIssueCertificateInnerErrs tests that errors from the CA caught during
// `ra.issueCertificateInner` are propogated correctly, with the part of the
// issuance process that failed prefixed on the error message.
func TestIssueCertificateInnerErrs(t *testing.T) {
	_, sa, ra, _, cleanUp := initAuthorities(t)
	defer cleanUp()

	ra.orderLifetime = 24 * time.Hour
	exp := ra.clk.Now().Add(24 * time.Hour)

	authzForIdent := func(domain string) core.Authorization {
		template := AuthzInitial
		template.Identifier = identifier.ACMEIdentifier{
			Type:  "dns",
			Value: domain,
		}
		// Create one valid HTTP challenge
		httpChal := core.HTTPChallenge01("")
		httpChal.Status = core.StatusValid
		// Set the template's challenges
		template.Challenges = []core.Challenge{httpChal}
		// Set the overall authz to valid
		template.Status = "valid"
		template.Expires = &exp
		template.RegistrationID = Registration.ID
		// Create the pending authz
		authz, err := sa.NewPendingAuthorization(ctx, template)
		if err != nil {
			t.Fatalf("Could not create test pending authorization")
		}
		// Finalize the authz
		err = sa.FinalizeAuthorization(ctx, authz)
		if err != nil {
			t.Fatalf("Could not finalize test pending authorization")
		}
		return authz
	}

	// Make some valid authorizations for some names
	names := []string{"not-example.com", "www.not-example.com", "still.not-example.com", "definitely.not-example.com"}
	var authzs []core.Authorization
	var authzIDs []string
	for i, name := range names {
		authzs = append(authzs, authzForIdent(name))
		authzIDs = append(authzIDs, authzs[i].ID)
	}

	// Create a pending order for all of the names
	expUnix := exp.Unix()
	pendingStatus := "pending"
	order, err := sa.NewOrder(context.Background(), &corepb.Order{
		RegistrationID: &Registration.ID,
		Expires:        &expUnix,
		Names:          names,
		Authorizations: authzIDs,
		Status:         &pendingStatus,
	})
	test.AssertNotError(t, err, "Could not add test order with finalized authz IDs")

	// Generate a CSR covering the order names with a random RSA key
	testKey, err := rsa.GenerateKey(rand.Reader, 2048)
	test.AssertNotError(t, err, "error generating test key")
	csr, err := x509.CreateCertificateRequest(rand.Reader, &x509.CertificateRequest{
		PublicKey:          testKey.PublicKey,
		SignatureAlgorithm: x509.SHA256WithRSA,
		Subject:            pkix.Name{CommonName: "not-example.com"},
		DNSNames:           names,
	}, testKey)
	test.AssertNotError(t, err, "Could not create test order CSR")

	csrOb, err := x509.ParseCertificateRequest(csr)
	test.AssertNotError(t, err, "Error pasring generated CSR")

	req := core.CertificateRequest{
		Bytes: csr,
		CSR:   csrOb,
	}
	logEvent := &certificateRequestEvent{}

	testCases := []struct {
		Name         string
		Mock         core.CertificateAuthority
		ExpectedErr  error
		ExpectedProb *berrors.BoulderError
	}{
		{
			Name: "vanilla error during IssuePrecertificate",
			Mock: &mockCAFailPrecert{
				err: fmt.Errorf("bad bad not good"),
			},
			ExpectedErr: fmt.Errorf("issuing precertificate: bad bad not good"),
		},
		{
			Name: "malformed problem during IssuePrecertificate",
			Mock: &mockCAFailPrecert{
				err: berrors.MalformedError("detected 1x whack attack"),
			},
			ExpectedProb: &berrors.BoulderError{
				Detail: "issuing precertificate: detected 1x whack attack",
				Type:   berrors.Malformed,
			},
		},
		{
			Name: "vanilla error during IssueCertificateForPrecertificate",
			Mock: &mockCAFailCertForPrecert{
				err: fmt.Errorf("aaaaaaaaaaaaaaaaaaaa!!"),
			},
			ExpectedErr: fmt.Errorf("issuing certificate for precertificate: aaaaaaaaaaaaaaaaaaaa!!"),
		},
		{
			Name: "malformed problem during IssueCertificateForPrecertificate",
			Mock: &mockCAFailCertForPrecert{
				err: berrors.MalformedError("provided DER is DERanged"),
			},
			ExpectedProb: &berrors.BoulderError{
				Detail: "issuing certificate for precertificate: provided DER is DERanged",
				Type:   berrors.Malformed,
			},
		},
	}

	for _, tc := range testCases {
		t.Run(tc.Name, func(t *testing.T) {
			// Mock the CA
			ra.CA = tc.Mock
			// Attempt issuance
			_, err = ra.issueCertificateInner(ctx, req, accountID(Registration.ID), orderID(*order.Id), logEvent)
			// We expect all of the testcases to fail because all use mocked CAs that deliberately error
			test.AssertError(t, err, "issueCertificateInner with failing mock CA did not fail")
			// If there is an expected `error` then match the error message
			if tc.ExpectedErr != nil {
				test.AssertEquals(t, err.Error(), tc.ExpectedErr.Error())
			} else if tc.ExpectedProb != nil {
				// If there is an expected `berrors.BoulderError` then we expect the
				// `issueCertificateInner` error to be a `berrors.BoulderError`
				berr, ok := err.(*berrors.BoulderError)
				if !ok {
					t.Fatalf("Expected a boulder error, got %#v\n", err)
				}
				// Match the expected berror Type and Detail to the observed
				test.AssertEquals(t, berr.Type, tc.ExpectedProb.Type)
				test.AssertEquals(t, berr.Detail, tc.ExpectedProb.Detail)
			}
		})
	}
}

var CAkeyPEM = `
-----BEGIN RSA PRIVATE KEY-----
MIIJKQIBAAKCAgEAqmM0dEf/J9MCk2ItzevL0dKJ84lVUtf/vQ7AXFi492vFXc3b
PrJz2ybtjO08oVkhRrFGGgLufL2JeOBn5pUZQrp6TqyCLoQ4f/yrmu9tCeG8CtDg
xi6Ye9LjvlchEHhUKhAHc8uL+ablHzWxHTeuhnuThrsLFUcJQWb10U27LiXp3XCW
nUQuZM8Yj25wKo/VeOEStQp+teXSvyUxVYaNohxREdZPjBjK7KPvJp+mrC2To0Us
ecLfiRD26xNuF/X2/nBeSf3uQFi9zq3IHQH+PedziZ+Tf7/uheRcmhPrdCSs50x7
Sy9RwijEJqHKVNq032ANTFny3WPykGQHcnIaA+rEOrrsQikX+mWp/1B/uEXE1nIj
5PEAF0c7ZCRsiUKM8y13y52RRRyra0vNIeeUsrwAOVIcKVRo5SsCm8BR5jQ4+OVx
N2p5omRTXawIAMA3/j27pJqJYdn38/vr2YRybr6KxYRs4hvfjvSKAXU5CrycGKgJ
JPjz+j3vBioGbKI7z6+r1XsAxFRqATbYffzgAFZiA17aBxKlqZNq5QkLGHDI7cPm
1VMTaY7OZBVxsDqXul3zsYjEMVmmnaqt1VAdOl18kuCQA7WJuhI6xT7RFBumLvWx
nn4zf48jJbP/DMEEfxyjYnbnniqbi3yWCr27nTX/Vy1WmVvc3+dlk9G6hHcCAwEA
AQKCAgEAirFJ50Ubmu0V8aY/JplDRT4dcJFfVJnh36B8UC8gELY2545DYpub1s2v
G8GYUrXcclCmgVHVktAtcKkpqfW/pCNqn1Ooe/jAjN29SdaOaTbH+/3emTMgh9o3
6528mk14JOz7Q/Rxsft6EZeA3gmPFITOpyLleKJkFEqc2YxuSrgtz0RwNP9kzEYO
9eGth9egqk57DcbHMYUrsM+zgqyN6WEnVF+gTKd5tnoSltvprclDnekWtN49WrLm
ap9cREDAlogdGBmMr/AMQIoQlBwlOXqG/4VXaOtwWqhyADEqvVWFMJl+2spfwK2y
TMfxjHSiOhlTeczV9gP/VC04Kp5aMXXoCg2Gwlcr4DBic1k6eI/lmUQv6kg/4Nbf
yU+BCUtBW5nfKgf4DOcqX51n92ELnKbPKe41rcZxbTMvjsEQsGB51QLOMHa5tKe8
F2R3fuP9y5k9lrMcz2vWL+9Qt4No5e++Ej+Jy1NKhrcfwQ6fGpMcZNesl0KHGjhN
dfZZRMHNZNBbJKHrXxAHDxtvoSqWOk8XOwP12C2MbckHkSaXGTLIuGfwcW6rvdF2
EXrSCINIT1eCmMrnXWzWCm6UWxxshLsqzU7xY5Ov8qId211gXnC2IonAezWwFDE9
JYjwGJJzNTiEjX6WdeCzT64FMtJk4hpoa3GzroRG2LAmhhnWVaECggEBANblf0L5
2IywbeqwGF3VsSOyT8EeiAhOD9NUj4cYfU8ueqfY0T9/0pN39kFF8StVk5kOXEmn
dFk74gUC4+PBjrBAMoKvpQ2UpUvX9hgFQYoNmJZxSqF8KzdjS4ABcWIWi8thOAGc
NLssTw3eBsWT7ahX097flpWFVqVaFx5OmB6DOIHVTA+ppf6RYCETgDJomaRbzn8p
FMTpRZBYRLj/w2WxFy1J8gWGSq2sATFCMc3KNFwVQnDVS03g8W/1APqMVU0mIeau
TltSACvdwigLgWUhYxN+1F5awBlGqMdP+TixisVrHZWZw7uFMb8L/MXW1YA4FN8h
k2/Bp8wJTD+G/dkCggEBAMr6Tobi/VlYG+05cLmHoXGH98XaGBokYXdVrHiADGQI
lhYtnqpXQc1vRqp+zFacjpBjcun+nd6HzIFzsoWykevxYKgONol+iTSyHaTtYDm0
MYrgH8nBo26GSCdz3IGHJ/ux1LL8ZAbY2AbP81x63ke+g9yXQPBkZQp6vYW/SEIG
IKhy+ZK6tZa0/z7zJNfM8PuN+bK4xJorUwbRqIv4owj0Bf92v+Q/wETYeEBpkDGU
uJ3wDc3FVsK5+gaJECS8DNkOmZ+o5aIlMQHbwxXe8NUm4uZDT+znx0uf+Hw1wP1P
zGL/TnjrZcmKRR47apkPXOGZWpPaNV0wkch/Xh1KEs8CggEBAJaRoJRt+LPC3pEE
p13/3yjSxBzc5pVjFKWO5y3SE+LJ/zjhquNiDUo0UH+1oOArCsrADBuzT8tCMQAv
4TrwoKiPopR8uxoD37l/bLex3xT6p8IpSRBSrvkVAo6C9E203Gg5CwPdzfijeBSQ
T5BaMLe2KgZMBPdowKgEspQSn3UpngsiRzPmOx9d/svOHRG0xooppUrlnt7FT29u
2WACHIeBCGs8F26VhHehQAiih8DX/83RO4dRe3zqsmAue2wRrabro+88jDxh/Sq/
K03hmd0hAoljYStnTJepMZLNTyLRCxl+DvGGFmWqUou4u3hnKZq4MK+Sl/pC5u4I
SbttOykCggEAEk0RSX4r46NbGT+Fl2TQPKFKyM8KP0kqdI0H+PFqrJZNmgBQ/wDR
EQnIcFTwbZq+C+y7jreDWm4aFU3uObnJCGICGgT2C92Z12N74sP4WhuSH/hnRVSt
PKjk1pHOvusFwt7c06qIBkoE6FBVm/AEHKnjz77ffw0+QvygG/AMPs+4oBeFwyIM
f2MgZHedyctTqwq5CdE5AMGJQeMjdENdx8/gvpDhal4JIuv1o7Eg7CeBodPkGrqB
QRttnKs9BmLiMavsVAXxdnYt/gHnjBBG3KEd8i79hNm9EWeCCwj5tp08S2zDkYl/
6vUJmFk5GkXVVQ3zqcMR7q4TZuV9Ad0M5wKCAQAY89F3qpokGhDtlVrB78gY8Ol3
w9eq7HwEYfu8ZTN0+TEQMTEbvLbCcNYQqfRSqAAtb8hejaBQYbxFwNx9VA6sV4Tj
6EUMnp9ijzBf4KH0+r1wgkxobDjFH+XCewDLfTvhFDXjFcpRsaLfYRWz82JqSag6
v+lJi6B2hbZUt750aQhomS6Bu0GE9/cE+e17xpZaMgXcWDDnse6W0JfpGHe8p6qD
EcaaKadeO/gSnv8wM08nHL0d80JDOE/C5I0psKryMpmicJK0bI92ooGrkJsF+Sg1
huu1W6p9RdxJHgphzmGAvTrOmrDAZeKtubsMS69VZVFjQFa1ZD/VMzWK1X2o
-----END RSA PRIVATE KEY-----
`

var CAcertPEM = `
-----BEGIN CERTIFICATE-----
MIIFxDCCA6ygAwIBAgIJALe2d/gZHJqAMA0GCSqGSIb3DQEBCwUAMDExCzAJBgNV
BAYTAlVTMRAwDgYDVQQKDAdUZXN0IENBMRAwDgYDVQQDDAdUZXN0IENBMB4XDTE1
MDIxMzAwMzI0NFoXDTI1MDIxMDAwMzI0NFowMTELMAkGA1UEBhMCVVMxEDAOBgNV
BAoMB1Rlc3QgQ0ExEDAOBgNVBAMMB1Rlc3QgQ0EwggIiMA0GCSqGSIb3DQEBAQUA
A4ICDwAwggIKAoICAQCqYzR0R/8n0wKTYi3N68vR0onziVVS1/+9DsBcWLj3a8Vd
zds+snPbJu2M7TyhWSFGsUYaAu58vYl44GfmlRlCunpOrIIuhDh//Kua720J4bwK
0ODGLph70uO+VyEQeFQqEAdzy4v5puUfNbEdN66Ge5OGuwsVRwlBZvXRTbsuJend
cJadRC5kzxiPbnAqj9V44RK1Cn615dK/JTFVho2iHFER1k+MGMrso+8mn6asLZOj
RSx5wt+JEPbrE24X9fb+cF5J/e5AWL3OrcgdAf4953OJn5N/v+6F5FyaE+t0JKzn
THtLL1HCKMQmocpU2rTfYA1MWfLdY/KQZAdychoD6sQ6uuxCKRf6Zan/UH+4RcTW
ciPk8QAXRztkJGyJQozzLXfLnZFFHKtrS80h55SyvAA5UhwpVGjlKwKbwFHmNDj4
5XE3anmiZFNdrAgAwDf+Pbukmolh2ffz++vZhHJuvorFhGziG9+O9IoBdTkKvJwY
qAkk+PP6Pe8GKgZsojvPr6vVewDEVGoBNth9/OAAVmIDXtoHEqWpk2rlCQsYcMjt
w+bVUxNpjs5kFXGwOpe6XfOxiMQxWaadqq3VUB06XXyS4JADtYm6EjrFPtEUG6Yu
9bGefjN/jyMls/8MwQR/HKNidueeKpuLfJYKvbudNf9XLVaZW9zf52WT0bqEdwID
AQABo4HeMIHbMB0GA1UdDgQWBBSaJqZ383/ySesJvVCWHAHhZcKpqzBhBgNVHSME
WjBYgBSaJqZ383/ySesJvVCWHAHhZcKpq6E1pDMwMTELMAkGA1UEBhMCVVMxEDAO
BgNVBAoMB1Rlc3QgQ0ExEDAOBgNVBAMMB1Rlc3QgQ0GCCQC3tnf4GRyagDAPBgNV
HRMECDAGAQH/AgEBMAsGA1UdDwQEAwIBBjA5BggrBgEFBQcBAQQtMCswKQYIKwYB
BQUHMAGGHWh0dHA6Ly9vY3NwLmV4YW1wbGUuY29tOjgwODAvMA0GCSqGSIb3DQEB
CwUAA4ICAQCWJo5AaOIW9n17sZIMRO4m3S2gF2Bs03X4i29/NyMCtOGlGk+VFmu/
1rP3XYE4KJpSq+9/LV1xXFd2FTvuSz18MAvlCz2b5V7aBl88qup1htM/0VXXTy9e
p9tapIDuclcVez1kkdxPSwXh9sejcfNoZrgkPr/skvWp4WPy+rMvskHGB1BcRIG3
xgR0IYIS0/3N6k6mcDaDGjGHMPoKY3sgg8Q/FToTxiMux1p2eGjbTmjKzOirXOj4
Alv82qEjIRCMdnvOkZI35cd7tiO8Z3m209fhpkmvye2IERZxSBPRC84vrFfh0aWK
U/PisgsVD5/suRfWMqtdMHf0Mm+ycpgcTjijqMZF1gc05zfDqfzNH/MCcCdH9R2F
13ig5W8zJU8M1tV04ftElPi0/a6pCDs9UWk+ADIsAScee7P5kW+4WWo3t7sIuj8i
wAGiF+tljMOkzvGnxcuy+okR3EhhQdwOl+XKBgBXrK/hfvLobSQeHKk6+oUJzg4b
wL7gg7ommDqj181eBc1tiTzXv15Jd4cy9s/hvZA0+EfZc6+21urlwEGmEmm0EsAG
ldK1FVOTRlXJrjw0K57bI+7MxhdD06I4ikFCXRTAIxVSRlXegrDyAwUZv7CqH0mr
8jcQV9i1MJFGXV7k3En0lQv2z5AD9aFtkc6UjHpAzB8xEWMO0ZAtBg==
-----END CERTIFICATE-----
`

// CSR generated by Go:
// * Random public key
// * CN = not-example.com
// * DNSNames = not-example.com, www.not-example.com
var CSRPEM = []byte(`
-----BEGIN CERTIFICATE REQUEST-----
MIICrjCCAZYCAQAwJzELMAkGA1UEBhMCVVMxGDAWBgNVBAMTD25vdC1leGFtcGxl
LmNvbTCCASIwDQYJKoZIhvcNAQEBBQADggEPADCCAQoCggEBAKT1B7UsonZuLOp7
qq2pw+COo0I9ZheuhN9ltu1+bAMWBYUb8KFPNGGp8Ygt6YCLjlnWOche7Fjb5lPj
hV6U2BkEt85mdaGTDg6mU3qjk2/cnZeAvJWW5ewYOBGxN/g/KHgdYZ+uhHH/PbGt
Wktcv5bRJ9Dxbjxsy7l8SLQ6fd/MF/3z6sBJzIHkcDupDOFdPN/Z0KOw7BOPHAbg
ghLJTmiESA1Ljxb8848bENlCz8pVizIu2Ilr4xBPtA5oUfO0FJKbT1T66JZoqwy/
drfrlHA7F6c8kYlAmwiOfWHzlWCkE1YuZPJrZQrt4tJ70rrPxV1qEGJDumzgcEbU
/aYYiBsCAwEAAaBCMEAGCSqGSIb3DQEJDjEzMDEwLwYDVR0RBCgwJoIPbm90LWV4
YW1wbGUuY29tghN3d3cubm90LWV4YW1wbGUuY29tMA0GCSqGSIb3DQEBCwUAA4IB
AQBuFo5SHqN1lWmM6rKaOBXFezAdzZyGb9x8+5Zq/eh9pSxpn0MTOmq/u+sDHxsC
ywcshUO3P9//9u4ALtNn/jsJmSrElsTvG3SH5owl9muNEiOgf+6/rY/X8Zcnv/e0
Ar9r73BcCkjoAOFbr7xiLLYu5EaBQjSj6/m4ujwJTWS2SqobK5VfdpzmDp4wT3eB
V4FPLxyxxOLuWLzcBkDdLw/zh922HtR5fqk155Y4pj3WS9NnI/NMHmclrlfY/2P4
dJrBVM+qVbPTzM19QplMkiy7FxpDx6toUXDYM4KdKKV0+yX/zw/V0/Gb7K7yIjVB
wqjllqgMjN4nvHjiDXFx/kPY
-----END CERTIFICATE REQUEST-----
`)

var eeCertPEM = []byte(`
-----BEGIN CERTIFICATE-----
MIIEfTCCAmWgAwIBAgISCr9BRk0C9OOGVke6CAa8F+AXMA0GCSqGSIb3DQEBCwUA
MDExCzAJBgNVBAYTAlVTMRAwDgYDVQQKDAdUZXN0IENBMRAwDgYDVQQDDAdUZXN0
IENBMB4XDTE2MDMyMDE4MTEwMFoXDTE2MDMyMDE5MTEwMFowHjEcMBoGA1UEAxMT
d3d3Lm5vdC1leGFtcGxlLmNvbTCCASIwDQYJKoZIhvcNAQEBBQADggEPADCCAQoC
ggEBAKT1B7UsonZuLOp7qq2pw+COo0I9ZheuhN9ltu1+bAMWBYUb8KFPNGGp8Ygt
6YCLjlnWOche7Fjb5lPjhV6U2BkEt85mdaGTDg6mU3qjk2/cnZeAvJWW5ewYOBGx
N/g/KHgdYZ+uhHH/PbGtWktcv5bRJ9Dxbjxsy7l8SLQ6fd/MF/3z6sBJzIHkcDup
DOFdPN/Z0KOw7BOPHAbgghLJTmiESA1Ljxb8848bENlCz8pVizIu2Ilr4xBPtA5o
UfO0FJKbT1T66JZoqwy/drfrlHA7F6c8kYlAmwiOfWHzlWCkE1YuZPJrZQrt4tJ7
0rrPxV1qEGJDumzgcEbU/aYYiBsCAwEAAaOBoTCBnjAdBgNVHSUEFjAUBggrBgEF
BQcDAQYIKwYBBQUHAwIwDAYDVR0TAQH/BAIwADAdBgNVHQ4EFgQUIEr9ryJ0aJuD
CwBsCp7Eun8Hx4AwHwYDVR0jBBgwFoAUmiamd/N/8knrCb1QlhwB4WXCqaswLwYD
VR0RBCgwJoIPbm90LWV4YW1wbGUuY29tghN3d3cubm90LWV4YW1wbGUuY29tMA0G
CSqGSIb3DQEBCwUAA4ICAQBpGLrCt38Z+knbuE1ALEB3hqUQCAm1OPDW6HR+v2nO
f2ERxTwL9Cad++3vONxgB68+6KQeIf5ph48OGnS5DgO13mb2cxLlmM2IJpkbSFtW
VeRNFt/WxRJafpbKw2hgQNJ/sxEAsCyA+kVeh1oCxGQyPO7IIXtw5FecWfIiNNwM
mVM17uchtvsM5BRePvet9xZxrKOFnn6TQRs8vC4e59Y8h52On+L2Q/ytAa7j3+fb
7OYCe+yWypGeosekamZTMBjHFV3RRxsGdRATSuZkv1uewyUnEPmsy5Ow4doSYZKW
QmKjti+vv1YhAhFxPArob0SG3YOiFuKzZ9rSOhUtzSg01ml/kRyOiC7rfO7NRzHq
idhPUhu2QBmdJTLLOBQLvKDNDOHqDYwKdIHJ7pup2y0Fvm4T96q5bnrSdmz/QAlB
XVw08HWMcjeOeHYiHST3yxYfQivTNm2PlKfUACb7vcrQ6pYhOnVdYgJZm6gkV4Xd
K1HKja36snIevv/gSgsE7bGcBYLVCvf16o3IRt9K8CpDoSsWn0iAVcwUP2CyPLm4
QsqA1afjTUPKQTAgDKRecDPhrT1+FjtBwdpXetpRiBK0UE5exfnI4nszZ9+BYG1l
xGUhoOJp0T++nz6R3TX7Rwk7KmG6xX3vWr/MFu5A3c8fvkqj987Vti5BeBezCXfs
rA==
-----END CERTIFICATE-----
`)<|MERGE_RESOLUTION|>--- conflicted
+++ resolved
@@ -751,12 +751,6 @@
 	return nil, fmt.Errorf("mockSAWithBadGetValidAuthz always errors!")
 }
 
-func (m mockSAWithBadGetValidAuthz) GetValidAuthorizations2(
-	ctx context.Context,
-	_ *sapb.GetValidAuthorizationsRequest) (*sapb.Authorizations, error) {
-	return nil, fmt.Errorf("mockSAWithBadGetValidAuthz always errors!")
-}
-
 func TestReuseAuthorizationFaultySA(t *testing.T) {
 	_, _, ra, _, cleanUp := initAuthorities(t)
 	defer cleanUp()
@@ -1903,21 +1897,16 @@
 	mocks.StorageAuthority
 }
 
-<<<<<<< HEAD
-func (m *mockSAWithRecentAndOlder) GetValidAuthorizations(
+func (m mockSAWithBadGetValidAuthz) GetValidAuthorizations2(
 	ctx context.Context,
-	registrationID int64,
-	names []string,
-	now time.Time) (map[string]*core.Authorization, error) {
+	_ *sapb.GetValidAuthorizationsRequest) (*sapb.Authorizations, error) {
+	return nil, fmt.Errorf("mockSAWithBadGetValidAuthz always errors!")
+}
+
+func newMockSAWithRecentAndOlder(recent, older time.Time) *mockSAWithRecentAndOlder {
 	makeIdentifier := func(name string) identifier.ACMEIdentifier {
 		return identifier.ACMEIdentifier{
 			Type:  identifier.IdentifierDNS,
-=======
-func newMockSAWithRecentAndOlder(recent, older time.Time) *mockSAWithRecentAndOlder {
-	makeIdentifier := func(name string) core.AcmeIdentifier {
-		return core.AcmeIdentifier{
-			Type:  core.IdentifierDNS,
->>>>>>> 105fe3b8
 			Value: name,
 		}
 	}
@@ -2485,7 +2474,7 @@
 			V2: true,
 			// A static fake ID we can check for in a unit test
 			ID:             "1",
-			Identifier:     core.AcmeIdentifier{Type: "dns", Value: "*.zombo.com"},
+			Identifier:     identifier.ACMEIdentifier{Type: "dns", Value: "*.zombo.com"},
 			RegistrationID: *req.RegistrationID,
 			// Authz is valid
 			Status: "valid",
@@ -2506,7 +2495,7 @@
 			V2: true,
 			// A static fake ID we can check for in a unit test
 			ID:             "2",
-			Identifier:     core.AcmeIdentifier{Type: "dns", Value: "zombo.com"},
+			Identifier:     identifier.ACMEIdentifier{Type: "dns", Value: "zombo.com"},
 			RegistrationID: *req.RegistrationID,
 			// Authz is valid
 			Status: "valid",
@@ -2894,7 +2883,7 @@
 			V2: true,
 			// A static fake ID we can check for in a unit test
 			ID:             "1",
-			Identifier:     core.AcmeIdentifier{Type: "dns", Value: "zombo.com"},
+			Identifier:     identifier.ACMEIdentifier{Type: "dns", Value: "zombo.com"},
 			RegistrationID: *req.RegistrationID,
 			Expires:        &msa.expiry,
 			Status:         "valid",
