--- conflicted
+++ resolved
@@ -36,13 +36,9 @@
       "http://127.0.0.1:4000/acme/issuer-cert": [ "test/test-ca2.pem" ]
     },
     "features": {
-<<<<<<< HEAD
-      "HeadNonceStatusOK": true
-=======
       "HeadNonceStatusOK": true,
       "NewAuthorizationSchema": true,
       "RemoveWFE2AccountID": true
->>>>>>> 7ff30cf8
     }
   },
 
