--- conflicted
+++ resolved
@@ -216,21 +216,12 @@
 	return resolver
 }
 
-<<<<<<< HEAD
 // exchangeOne looks up a DNS resource record of the provided qtype, using the
 // provided number of retries and context deadline. It will round-robin through
 // the set of configured DNS servers, always starting with the first one. This
 // allows setting the first DNS server to be one that uses TCP, and only falling
 // back to UDP if the first DNS server times out (generally because an
 // authoritative server upstream does not support TCP).
-// This method sets the DNSSEC OK bit on the message to true before sending
-// it to the resolver in case validation isn't the resolvers default behaviour.
-=======
-// exchangeOne performs a single DNS exchange with a randomly chosen server
-// out of the server list, returning the response, time, and error (if any).
-// We assume that the upstream resolver requests and validates DNSSEC records
-// itself.
->>>>>>> 40663ba6
 func (dnsResolver *DNSResolverImpl) exchangeOne(ctx context.Context, hostname string, qtype uint16, msgStats metrics.Scope) (*dns.Msg, error) {
 	m := new(dns.Msg)
 	// Set question type
