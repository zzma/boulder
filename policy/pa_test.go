--- conflicted
+++ resolved
@@ -156,116 +156,59 @@
 	test.AssertNotError(t, err, "Couldn't write YAML blocklist")
 
 	pa := paImpl(t)
-
-<<<<<<< HEAD
-		// Test for invalid identifier type
-		ident := identifier.ACMEIdentifier{Type: "ip", Value: "example.com"}
-		err = pa.WillingToIssue(ident)
-		if err != errInvalidIdentifier {
-			t.Error("Identifier was not correctly forbidden: ", ident)
-		}
-
-		// Test syntax errors
-		for _, tc := range testCases {
-			ident := identifier.ACMEIdentifier{Type: identifier.IdentifierDNS, Value: tc.domain}
-			err := pa.WillingToIssue(ident)
-			if err != tc.err {
-				t.Errorf("WillingToIssue(%q) = %q, expected %q", tc.domain, err, tc.err)
-			}
-		}
-
-		// Invalid encoding
-		err = pa.WillingToIssue(identifier.ACMEIdentifier{Type: identifier.IdentifierDNS, Value: "www.xn--m.com"})
-		test.AssertError(t, err, "WillingToIssue didn't fail on a malformed IDN")
-		// Valid encoding
-		err = pa.WillingToIssue(identifier.ACMEIdentifier{Type: identifier.IdentifierDNS, Value: "www.xn--mnich-kva.com"})
-		test.AssertNotError(t, err, "WillingToIssue failed on a properly formed IDN")
-		// IDN TLD
-		err = pa.WillingToIssue(identifier.ACMEIdentifier{Type: identifier.IdentifierDNS, Value: "xn--example--3bhk5a.xn--p1ai"})
-		test.AssertNotError(t, err, "WillingToIssue failed on a properly formed domain with IDN TLD")
-		features.Reset()
-
-		// Test domains that are equal to public suffixes
-		for _, domain := range shouldBeTLDError {
-			ident := identifier.ACMEIdentifier{Type: identifier.IdentifierDNS, Value: domain}
-			err := pa.WillingToIssue(ident)
-			if err != errICANNTLD {
-				t.Error("Identifier was not correctly forbidden: ", ident, err)
-			}
-=======
 	err = pa.SetHostnamePolicyFile(yamlPolicyFile.Name())
 	test.AssertNotError(t, err, "Couldn't load rules")
 
 	// Test for invalid identifier type
-	identifier := core.AcmeIdentifier{Type: "ip", Value: "example.com"}
-	err = pa.WillingToIssue(identifier)
+	ident := identifier.ACMEIdentifier{Type: "ip", Value: "example.com"}
+	err = pa.WillingToIssue(ident)
 	if err != errInvalidIdentifier {
-		t.Error("Identifier was not correctly forbidden: ", identifier)
+		t.Error("Identifier was not correctly forbidden: ", ident)
 	}
 
 	// Test syntax errors
 	for _, tc := range testCases {
-		identifier := core.AcmeIdentifier{Type: core.IdentifierDNS, Value: tc.domain}
-		err := pa.WillingToIssue(identifier)
+		ident := identifier.ACMEIdentifier{Type: identifier.IdentifierDNS, Value: tc.domain}
+		err := pa.WillingToIssue(ident)
 		if err != tc.err {
 			t.Errorf("WillingToIssue(%q) = %q, expected %q", tc.domain, err, tc.err)
->>>>>>> 105fe3b8
 		}
 	}
 
-<<<<<<< HEAD
-		// Test expected blocked domains
-		for _, domain := range shouldBeBlocked {
-			ident := identifier.ACMEIdentifier{Type: identifier.IdentifierDNS, Value: domain}
-			err := pa.WillingToIssue(ident)
-			if err != errPolicyForbidden {
-				t.Error("Identifier was not correctly forbidden: ", ident, err)
-			}
-=======
 	// Invalid encoding
-	err = pa.WillingToIssue(core.AcmeIdentifier{Type: core.IdentifierDNS, Value: "www.xn--m.com"})
+	err = pa.WillingToIssue(identifier.ACMEIdentifier{Type: identifier.IdentifierDNS, Value: "www.xn--m.com"})
 	test.AssertError(t, err, "WillingToIssue didn't fail on a malformed IDN")
 	// Valid encoding
-	err = pa.WillingToIssue(core.AcmeIdentifier{Type: core.IdentifierDNS, Value: "www.xn--mnich-kva.com"})
+	err = pa.WillingToIssue(identifier.ACMEIdentifier{Type: identifier.IdentifierDNS, Value: "www.xn--mnich-kva.com"})
 	test.AssertNotError(t, err, "WillingToIssue failed on a properly formed IDN")
 	// IDN TLD
-	err = pa.WillingToIssue(core.AcmeIdentifier{Type: core.IdentifierDNS, Value: "xn--example--3bhk5a.xn--p1ai"})
+	err = pa.WillingToIssue(identifier.ACMEIdentifier{Type: identifier.IdentifierDNS, Value: "xn--example--3bhk5a.xn--p1ai"})
 	test.AssertNotError(t, err, "WillingToIssue failed on a properly formed domain with IDN TLD")
 	features.Reset()
 
 	// Test domains that are equal to public suffixes
 	for _, domain := range shouldBeTLDError {
-		identifier := core.AcmeIdentifier{Type: core.IdentifierDNS, Value: domain}
-		err := pa.WillingToIssue(identifier)
+		ident := identifier.ACMEIdentifier{Type: identifier.IdentifierDNS, Value: domain}
+		err := pa.WillingToIssue(ident)
 		if err != errICANNTLD {
-			t.Error("Identifier was not correctly forbidden: ", identifier, err)
->>>>>>> 105fe3b8
+			t.Error("Identifier was not correctly forbidden: ", ident, err)
 		}
 	}
 
-<<<<<<< HEAD
-		// Test acceptance of good names
-		for _, domain := range shouldBeAccepted {
-			ident := identifier.ACMEIdentifier{Type: identifier.IdentifierDNS, Value: domain}
-			if err := pa.WillingToIssue(ident); err != nil {
-				t.Error("Identifier was incorrectly forbidden: ", ident, err)
-			}
-=======
 	// Test expected blocked domains
 	for _, domain := range shouldBeBlocked {
-		identifier := core.AcmeIdentifier{Type: core.IdentifierDNS, Value: domain}
-		err := pa.WillingToIssue(identifier)
+		ident := identifier.ACMEIdentifier{Type: identifier.IdentifierDNS, Value: domain}
+		err := pa.WillingToIssue(ident)
 		if err != errPolicyForbidden {
-			t.Error("Identifier was not correctly forbidden: ", identifier, err)
->>>>>>> 105fe3b8
+			t.Error("Identifier was not correctly forbidden: ", ident, err)
 		}
 	}
 
 	// Test acceptance of good names
 	for _, domain := range shouldBeAccepted {
-		identifier := core.AcmeIdentifier{Type: core.IdentifierDNS, Value: domain}
-		if err := pa.WillingToIssue(identifier); err != nil {
-			t.Error("Identifier was incorrectly forbidden: ", identifier, err)
+		ident := identifier.ACMEIdentifier{Type: identifier.IdentifierDNS, Value: domain}
+		if err := pa.WillingToIssue(ident); err != nil {
+			t.Error("Identifier was incorrectly forbidden: ", ident, err)
 		}
 	}
 }
